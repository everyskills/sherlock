<<<<<<< HEAD
{
  "2Dimensions": {
    "errorType": "status_code",
    "rank": 664639,
    "url": "https://2Dimensions.com/a/{}",
    "urlMain": "https://2Dimensions.com/",
    "username_claimed": "blue",
    "username_unclaimed": "noonewouldeverusethis7"
  },
  "3dnews": {
    "errorMsg": "\u041f\u043e\u043b\u044c\u0437\u043e\u0432\u0430\u0442\u0435\u043b\u044c \u043d\u0435 \u0437\u0430\u0440\u0435\u0433\u0438\u0441\u0442\u0440\u0438\u0440\u043e\u0432\u0430\u043d \u0438 \u043d\u0435 \u0438\u043c\u0435\u0435\u0442 \u043f\u0440\u043e\u0444\u0438\u043b\u044f \u0434\u043b\u044f \u043f\u0440\u043e\u0441\u043c\u043e\u0442\u0440\u0430.",
    "errorType": "message",
    "rank": 10569,
    "url": "http://forum.3dnews.ru/member.php?username={}",
    "urlMain": "http://forum.3dnews.ru/",
    "username_claimed": "red",
    "username_unclaimed": "noonewouldeverusethis7"
  },
  "4pda": {
    "errorMsg": "\u041a \u0441\u043e\u0436\u0430\u043b\u0435\u043d\u0438\u044e, \u0412\u0430\u0448 \u043f\u043e\u0438\u0441\u043a \u043d\u0435 \u0434\u0430\u043b \u043d\u0438\u043a\u0430\u043a\u0438\u0445 \u0440\u0435\u0437\u0443\u043b\u044c\u0442\u0430\u0442\u043e\u0432.",
    "errorType": "message",
    "rank": 2814,
    "url": "https://4pda.ru/forum/index.php?act=search&source=pst&noform=1&username={}",
    "urlMain": "https://4pda.ru/",
    "username_claimed": "green",
    "username_unclaimed": "noonewouldeverusethis7"
  },
  "500px": {
    "errorMsg": "Oops! This page doesn\u2019t exist.",
    "errorType": "message",
    "rank": 3453,
    "url": "https://500px.com/{}",
    "urlMain": "https://500px.com/",
    "username_claimed": "blue",
    "username_unclaimed": "noonewouldeverusethis7"
  },
  "7Cups": {
    "errorType": "status_code",
    "rank": 51294,
    "url": "https://www.7cups.com/@{}",
    "urlMain": "https://www.7cups.com/",
    "username_claimed": "blue",
    "username_unclaimed": "noonewouldeverusethis7"
  },
  "About.me": {
    "errorType": "status_code",
    "rank": 11447,
    "url": "https://about.me/{}",
    "urlMain": "https://about.me/",
    "username_claimed": "blue",
    "username_unclaimed": "noonewouldeverusethis7"
  },
  "Academia.edu": {
    "errorType": "status_code",
    "rank": 218,
    "url": "https://independent.academia.edu/{}",
    "urlMain": "https://www.academia.edu/",
    "username_claimed": "blue",
    "username_unclaimed": "noonewouldeverusethis7"
  },
  "Alik.cz": {
    "errorType": "status_code",
    "rank": 845452,
    "url": "https://www.alik.cz/u/{}",
    "urlMain": "https://www.alik.cz/",
    "username_claimed": "julian",
    "username_unclaimed": "noonewouldeverusethis"
  },
  "AllTrails": {
    "errorMsg": "User could not be found.",
    "errorType": "message",
    "rank": 8256,
    "url": "https://www.alltrails.com/members/{}",
    "urlMain": "https://www.alltrails.com/",
    "username_claimed": "blue",
    "username_unclaimed": "noonewouldeverusethis"
  },
  "Anobii": {
    "errorType": "response_url",
    "rank": 43870,
    "url": "https://www.anobii.com/{}/profile",
    "urlMain": "https://www.anobii.com/",
    "username_claimed": "blue",
    "username_unclaimed": "noonewouldeverusethis7"
  },
  "Aptoide": {
    "errorType": "status_code",
    "rank": 5114,
    "url": "https://{}.en.aptoide.com/",
    "urlMain": "https://en.aptoide.com/",
    "username_claimed": "blue",
    "username_unclaimed": "noonewouldeverusethis7"
  },
  "Archive.org": {
    "errorMsg": "cannot find account",
    "errorType": "message",
    "rank": 196,
    "url": "https://archive.org/details/@{}",
    "urlMain": "https://archive.org",
    "username_claimed": "blue",
    "username_unclaimed": "noonewould"
  },
  "Asciinema": {
    "errorType": "status_code",
    "rank": 77227,
    "url": "https://asciinema.org/~{}",
    "urlMain": "https://asciinema.org",
    "username_claimed": "red",
    "username_unclaimed": "noonewouldeverusethis7"
  },
  "Ask Fedora": {
    "errorType": "status_code",
    "rank": 27465,
    "url": "https://ask.fedoraproject.org/u/{}",
    "urlMain": "https://ask.fedoraproject.org/",
    "username_claimed": "red",
    "username_unclaimed": "noonewouldeverusethis7"
  },
  "AskFM": {
    "errorMsg": "Well, apparently not anymore.",
    "errorType": "message",
    "rank": 2888,
    "regexCheck": "^[a-zA-Z0-9_]{3,40}$",
    "url": "https://ask.fm/{}",
    "urlMain": "https://ask.fm/",
    "username_claimed": "blue",
    "username_unclaimed": "noonewouldeverusethis7"
  },
  "Audiojungle": {
    "errorType": "status_code",
    "rank": 5604,
    "url": "https://audiojungle.net/user/{}",
    "urlMain": "https://audiojungle.net/",
    "username_claimed": "blue",
    "username_unclaimed": "noonewouldeverusethis7"
  },
  "Avizo": {
    "errorType": "response_url",
    "errorUrl": "https://www.avizo.cz/",
    "rank": 507599,
    "url": "https://www.avizo.cz/{}/",
    "urlMain": "https://www.avizo.cz/",
    "username_claimed": "blue",
    "username_unclaimed": "noonewouldeverusethis"
  },
  "BLIP.fm": {
    "errorType": "status_code",
    "rank": 145919,
    "url": "https://blip.fm/{}",
    "urlMain": "https://blip.fm/",
    "username_claimed": "blue",
    "username_unclaimed": "noonewouldeverusethis7"
  },
  "BOOTH": {
    "errorType": "response_url",
    "errorUrl": "https://booth.pm/",
    "rank": 7165,
    "url": "https://{}.booth.pm/",
    "urlMain": "https://booth.pm/",
    "username_claimed": "blue",
    "username_unclaimed": "noonewouldeverusethis7"
  },
  "Badoo": {
    "errorType": "status_code",
    "rank": 2111,
    "url": "https://badoo.com/profile/{}",
    "urlMain": "https://badoo.com/",
    "username_claimed": "blue",
    "username_unclaimed": "noonewouldeverusethis7"
  },
  "Bandcamp": {
    "errorType": "status_code",
    "rank": 1090,
    "url": "https://www.bandcamp.com/{}",
    "urlMain": "https://www.bandcamp.com/",
    "username_claimed": "blue",
    "username_unclaimed": "noonewouldeverusethis7"
  },
  "Bazar.cz": {
    "errorType": "response_url",
    "errorUrl": "https://www.bazar.cz/error404.aspx",
    "rank": 708771,
    "url": "https://www.bazar.cz/{}/",
    "urlMain": "https://www.bazar.cz/",
    "username_claimed": "pianina",
    "username_unclaimed": "noonewouldeverusethis"
  },
  "Behance": {
    "errorType": "status_code",
    "rank": 324,
    "url": "https://www.behance.net/{}",
    "urlMain": "https://www.behance.net/",
    "username_claimed": "blue",
    "username_unclaimed": "noonewouldeverusethis7"
  },
  "BitBucket": {
    "errorType": "status_code",
    "rank": 2831,
    "url": "https://bitbucket.org/{}/",
    "urlMain": "https://bitbucket.org/",
    "username_claimed": "white",
    "username_unclaimed": "noonewouldeverusethis7"
  },
  "BitCoinForum": {
    "errorMsg": "The user whose profile you are trying to view does not exist.",
    "errorType": "message",
    "rank": 164864,
    "url": "https://bitcoinforum.com/profile/{}",
    "urlMain": "https://bitcoinforum.com",
    "username_claimed": "bitcoinforum.com",
    "username_unclaimed": "noonewouldeverusethis7"
  },
  "Blogger": {
    "errorType": "status_code",
    "rank": 289,
    "regexCheck": "^[a-zA-Z][a-zA-Z0-9_-]*$",
    "url": "https://{}.blogspot.com",
    "urlMain": "https://www.blogger.com/",
    "username_claimed": "blue",
    "username_unclaimed": "noonewouldeverusethis7"
  },
  "BodyBuilding": {
    "errorType": "response_url",
    "errorUrl": "https://bodyspace.bodybuilding.com/",
    "rank": 2925,
    "url": "https://bodyspace.bodybuilding.com/{}",
    "urlMain": "https://bodyspace.bodybuilding.com/",
    "username_claimed": "blue",
    "username_unclaimed": "noonewouldeverusethis7"
  },
  "Bookcrossing": {
    "errorType": "status_code",
    "rank": 54059,
    "url": "https://www.bookcrossing.com/mybookshelf/{}/",
    "urlMain": "https://www.bookcrossing.com/",
    "username_claimed": "blue",
    "username_unclaimed": "noonewouldeverusethis"
  },
  "BuyMeACoffee": {
    "errorType": "status_code",
    "rank": 13282,
    "url": "https://buymeacoff.ee/{}",
    "urlMain": "https://www.buymeacoffee.com/",
    "urlProbe": "https://www.buymeacoffee.com/{}",
    "username_claimed": "red",
    "username_unclaimed": "noonewouldeverusethis7"
  },
  "BuzzFeed": {
    "errorType": "status_code",
    "rank": 402,
    "url": "https://buzzfeed.com/{}",
    "urlMain": "https://buzzfeed.com/",
    "username_claimed": "blue",
    "username_unclaimed": "xgtrq"
  },
  "CNET": {
    "errorType": "status_code",
    "rank": 147,
    "url": "https://www.cnet.com/profiles/{}/",
    "urlMain": "https://www.cnet.com/",
    "username_claimed": "blue",
    "username_unclaimed": "noonewouldeverusethis"
  },
  "Carbonmade": {
    "errorType": "response_url",
    "errorUrl": "https://carbonmade.com/fourohfour?domain={}.carbonmade.com",
    "rank": 26142,
    "url": "https://{}.carbonmade.com",
    "urlMain": "https://carbonmade.com/",
    "username_claimed": "jenny",
    "username_unclaimed": "noonewouldeverusethis7"
  },
  "Career.habr": {
    "errorMsg": "<h1>\u041e\u0448\u0438\u0431\u043a\u0430 404</h1>",
    "errorType": "message",
    "rank": 1337,
    "url": "https://career.habr.com/{}",
    "urlMain": "https://career.habr.com/",
    "username_claimed": "blue",
    "username_unclaimed": "noonewouldeverusethis7"
  },
  "CashMe": {
    "errorType": "status_code",
    "rank": 0,
    "url": "https://cash.me/${}",
    "urlMain": "https://cash.me/",
    "username_claimed": "Jenny",
    "username_unclaimed": "noonewouldeverusethis7"
  },
  "Cent": {
    "errorMsg": "<title>Cent</title>",
    "errorType": "message",
    "rank": 118892,
    "url": "https://beta.cent.co/@{}",
    "urlMain": "https://cent.co/",
    "username_claimed": "blue",
    "username_unclaimed": "noonewouldeverusethis7"
  },
  "Championat": {
    "errorType": "status_code",
    "rank": 1945,
    "url": "https://www.championat.com/user/{}",
    "urlMain": "https://www.championat.com/",
    "username_claimed": "blue",
    "username_unclaimed": "noonewouldeverusethis7"
  },
  "Chatujme.cz": {
    "errorMsg": "Neexistujic\u00ed profil",
    "errorType": "message",
    "rank": 9812219,
    "url": "https://profil.chatujme.cz/{}",
    "urlMain": "https://chatujme.cz/",
    "username_claimed": "david",
    "username_unclaimed": "noonewouldeverusethis"
  },
  "Chess": {
    "errorMsg": "Missing page... somebody made a wrong move.",
    "errorType": "message",
    "rank": 590,
    "url": "https://www.chess.com/ru/member/{}",
    "urlMain": "https://www.chess.com/ru/",
    "username_claimed": "blue",
    "username_unclaimed": "noonewouldeverusethis7"
  },
  "Cloob": {
    "errorType": "status_code",
    "rank": 10574,
    "url": "https://www.cloob.com/name/{}",
    "urlMain": "https://www.cloob.com/",
    "username_claimed": "blue",
    "username_unclaimed": "noonewouldeverusethis7"
  },
  "CloudflareCommunity": {
    "errorType": "status_code",
    "rank": 1469,
    "url": "https://community.cloudflare.com/u/{}",
    "urlMain": "https://community.cloudflare.com/",
    "username_claimed": "blue",
    "username_unclaimed": "noonewouldeverusethis"
  },
  "Clozemaster": {
    "errorType": "status_code",
    "rank": 66473,
    "url": "https://www.clozemaster.com/players/{}",
    "urlMain": "https://www.clozemaster.com",
    "username_claimed": "green",
    "username_unclaimed": "noonewouldeverusethis7"
  },
  "Codecademy": {
    "errorType": "status_code",
    "rank": 1883,
    "url": "https://www.codecademy.com/profiles/{}",
    "urlMain": "https://www.codecademy.com/",
    "username_claimed": "blue",
    "username_unclaimed": "noonewouldeverusethis7"
  },
  "Codechef": {
    "errorType": "response_url",
    "errorUrl": "https://www.codechef.com/",
    "rank": 9625,
    "url": "https://www.codechef.com/users/{}",
    "urlMain": "https://www.codechef.com/",
    "username_claimed": "blue",
    "username_unclaimed": "noonewouldeverusethis7"
  },
  "Coderwall": {
    "errorMsg": "404! Our feels when that url is used",
    "errorType": "message",
    "rank": 11256,
    "url": "https://coderwall.com/{}",
    "urlMain": "https://coderwall.com/",
    "username_claimed": "jenny",
    "username_unclaimed": "noonewouldeverusethis7"
  },
  "Codewars": {
    "errorType": "status_code",
    "rank": 19606,
    "url": "https://www.codewars.com/users/{}",
    "urlMain": "https://www.codewars.com",
    "username_claimed": "example",
    "username_unclaimed": "noonewouldeverusethis7"
  },
  "Contently": {
    "errorMsg": "We can't find that page!",
    "errorType": "message",
    "rank": 13782,
    "regexCheck": "^[a-zA-Z][a-zA-Z0-9_-]*$",
    "url": "https://{}.contently.com/",
    "urlMain": "https://contently.com/",
    "username_claimed": "jordanteicher",
    "username_unclaimed": "noonewouldeverusethis7"
  },
  "Coroflot": {
    "errorType": "status_code",
    "rank": 40597,
    "url": "https://www.coroflot.com/{}",
    "urlMain": "https://coroflot.com/",
    "username_claimed": "blue",
    "username_unclaimed": "noonewouldeverusethis7"
  },
  "Cracked": {
    "errorType": "response_url",
    "errorUrl": "https://www.cracked.com/",
    "rank": 4551,
    "url": "https://www.cracked.com/members/{}/",
    "urlMain": "https://www.cracked.com/",
    "username_claimed": "blue",
    "username_unclaimed": "noonewouldeverusethis"
  },
  "CreativeMarket": {
    "errorType": "response_url",
    "errorUrl": "https://www.creativemarket.com/",
    "rank": 1896,
    "url": "https://creativemarket.com/users/{}",
    "urlMain": "https://creativemarket.com/",
    "username_claimed": "blue",
    "username_unclaimed": "noonewouldeverusethis7"
  },
  "Crevado": {
    "errorType": "status_code",
    "rank": 200626,
    "url": "https://{}.crevado.com",
    "urlMain": "https://crevado.com/",
    "username_claimed": "blue",
    "username_unclaimed": "noonewouldeverusethis7"
  },
  "Crunchyroll": {
    "errorType": "status_code",
    "rank": 545,
    "url": "https://www.crunchyroll.com/user/{}",
    "urlMain": "https://www.crunchyroll.com/",
    "username_claimed": "blue",
    "username_unclaimed": "noonewouldeverusethis7"
  },
  "DEV Community": {
    "errorType": "status_code",
    "rank": 7362,
    "regexCheck": "^[a-zA-Z][a-zA-Z0-9_-]*$",
    "url": "https://dev.to/{}",
    "urlMain": "https://dev.to/",
    "username_claimed": "blue",
    "username_unclaimed": "noonewouldeverusethis7"
  },
  "DailyMotion": {
    "errorType": "status_code",
    "rank": 207,
    "url": "https://www.dailymotion.com/{}",
    "urlMain": "https://www.dailymotion.com/",
    "username_claimed": "blue",
    "username_unclaimed": "noonewouldeverusethis7"
  },
  "Designspiration": {
    "errorType": "status_code",
    "rank": 5627019,
    "url": "https://www.designspiration.net/{}/",
    "urlMain": "https://www.designspiration.net/",
    "username_claimed": "blue",
    "username_unclaimed": "noonewouldeverusethis7"
  },
  "DeviantART": {
    "errorType": "status_code",
    "rank": 529,
    "regexCheck": "^[a-zA-Z][a-zA-Z0-9_-]*$",
    "url": "https://{}.deviantart.com",
    "urlMain": "https://deviantart.com",
    "username_claimed": "blue",
    "username_unclaimed": "noonewouldeverusethis7"
  },
  "Discogs": {
    "errorType": "status_code",
    "rank": 1056,
    "url": "https://www.discogs.com/user/{}",
    "urlMain": "https://www.discogs.com/",
    "username_claimed": "blue",
    "username_unclaimed": "noonewouldeverusethis7"
  },
  "Discuss.Elastic.co": {
    "errorType": "status_code",
    "rank": 6815,
    "url": "https://discuss.elastic.co/u/{}",
    "urlMain": "https://discuss.elastic.co/",
    "username_claimed": "blue",
    "username_unclaimed": "noonewouldeverusethis7"
  },
  "Disqus": {
    "errorType": "status_code",
    "rank": 1078,
    "url": "https://disqus.com/{}",
    "urlMain": "https://disqus.com/",
    "username_claimed": "blue",
    "username_unclaimed": "noonewouldeverusethis7"
  },
  "Docker Hub": {
    "errorType": "status_code",
    "rank": 3310,
    "url": "https://hub.docker.com/u/{}/",
    "urlMain": "https://hub.docker.com/",
    "urlProbe": "https://hub.docker.com/v2/users/{}/",
    "username_claimed": "blue",
    "username_unclaimed": "noonewouldeverusethis7"
  },
  "Dribbble": {
    "errorMsg": "Whoops, that page is gone.",
    "errorType": "message",
    "rank": 1163,
    "regexCheck": "^[a-zA-Z][a-zA-Z0-9_-]*$",
    "url": "https://dribbble.com/{}",
    "urlMain": "https://dribbble.com/",
    "username_claimed": "blue",
    "username_unclaimed": "noonewouldeverusethis7"
  },
  "Duolingo": {
    "errorMsg": "{\"users\":[]}",
    "errorType": "message",
    "rank": 397,
    "url": "https://www.duolingo.com/profile/{}",
    "urlMain": "https://duolingo.com/",
    "urlProbe": "https://www.duolingo.com/2017-06-30/users?username={}",
    "username_claimed": "blue",
    "username_unclaimed": "noonewouldeverusethis7"
  },
  "Ebay": {
    "errorMsg": "The User ID you entered was not found",
    "errorType": "message",
    "rank": 56,
    "url": "https://www.ebay.com/usr/{}",
    "urlMain": "https://www.ebay.com/",
    "username_claimed": "blue",
    "username_unclaimed": "noonewouldeverusethis7"
  },
  "Ello": {
    "errorMsg": "We couldn't find the page you're looking for",
    "errorType": "message",
    "rank": 50193,
    "url": "https://ello.co/{}",
    "urlMain": "https://ello.co/",
    "username_claimed": "blue",
    "username_unclaimed": "noonewouldeverusethis7"
  },
  "Etsy": {
    "errorType": "status_code",
    "rank": 161,
    "url": "https://www.etsy.com/shop/{}",
    "urlMain": "https://www.etsy.com/",
    "username_claimed": "JennyKrafts",
    "username_unclaimed": "noonewouldeverusethis7"
  },
  "Euw": {
    "errorMsg": "This summoner is not registered at OP.GG. Please check spelling.",
    "errorType": "message",
    "rank": 291,
    "url": "https://euw.op.gg/summoner/userName={}",
    "urlMain": "https://euw.op.gg/",
    "username_claimed": "blue",
    "username_unclaimed": "noonewouldeverusethis7"
  },
  "EyeEm": {
    "errorType": "response_url",
    "errorUrl": "https://www.eyeem.com/",
    "rank": 38664,
    "url": "https://www.eyeem.com/u/{}",
    "urlMain": "https://www.eyeem.com/",
    "username_claimed": "blue",
    "username_unclaimed": "noonewouldeverusethis7"
  },
  "F3.cool": {
    "errorType": "status_code",
    "rank": 54043,
    "url": "https://f3.cool/{}/",
    "urlMain": "https://f3.cool/",
    "username_claimed": "blue",
    "username_unclaimed": "noonewouldeverusethis7"
  },
  "Facebook": {
    "errorType": "status_code",
    "rank": 7,
    "regexCheck": "^[a-zA-Z0-9\\.]{3,49}(?<!\\.com|\\.org|\\.net)$",
    "url": "https://www.facebook.com/{}",
    "urlMain": "https://www.facebook.com/",
    "username_claimed": "blue",
    "username_unclaimed": "noonewouldeverusethis7"
  },
  "Facenama": {
    "errorType": "response_url",
    "errorUrl": "https://facenama.com/404.html",
    "rank": 6590,
    "url": "https://facenama.com/{}",
    "urlMain": "https://facenama.com/",
    "username_claimed": "blue",
    "username_unclaimed": "noonewouldeverusethis77"
  },
  "Fandom": {
    "errorType": "status_code",
    "rank": 91,
    "url": "https://www.fandom.com/u/{}",
    "urlMain": "https://www.fandom.com/",
    "username_claimed": "Jungypoo",
    "username_unclaimed": "noonewouldeverusethis7"
  },
  "Filmogs": {
    "errorType": "status_code",
    "rank": 0,
    "url": "https://www.filmo.gs/users/{}",
    "urlMain": "https://www.filmo.gs/",
    "username_claimed": "cupparober",
    "username_unclaimed": "noonewouldeverusethis7"
  },
  "Fiverr": {
    "errorType": "response_url",
    "errorUrl": "https://www.fiverr.com/",
    "rank": 457,
    "url": "https://www.fiverr.com/{}",
    "urlMain": "https://www.fiverr.com/",
    "username_claimed": "blue",
    "username_unclaimed": "noonewouldeverusethis"
  },
  "Flickr": {
    "errorType": "status_code",
    "rank": 917,
    "url": "https://www.flickr.com/people/{}",
    "urlMain": "https://www.flickr.com/",
    "username_claimed": "blue",
    "username_unclaimed": "noonewouldeverusethis7"
  },
  "Flightradar24": {
    "errorType": "status_code",
    "rank": 1339,
    "regexCheck": "^[a-zA-Z0-9_]{3,20}$",
    "url": "https://my.flightradar24.com/{}",
    "urlMain": "https://www.flightradar24.com/",
    "username_claimed": "jebbrooks",
    "username_unclaimed": "xgtrq"
  },
  "Flipboard": {
    "errorType": "status_code",
    "rank": 5766,
    "regexCheck": "^([a-zA-Z0-9_]){1,15}$",
    "url": "https://flipboard.com/@{}",
    "urlMain": "https://flipboard.com/",
    "username_claimed": "blue",
    "username_unclaimed": "noonewould"
  },
  "Football": {
    "errorMsg": "\u041f\u043e\u043b\u044c\u0437\u043e\u0432\u0430\u0442\u0435\u043b\u044c \u0441 \u0442\u0430\u043a\u0438\u043c \u0438\u043c\u0435\u043d\u0435\u043c \u043d\u0435 \u043d\u0430\u0439\u0434\u0435\u043d",
    "errorType": "message",
    "rank": 50289,
    "url": "https://www.rusfootball.info/user/{}/",
    "urlMain": "https://www.rusfootball.info/",
    "username_claimed": "solo87",
    "username_unclaimed": "noonewouldeverusethis7"
  },
  "FortniteTracker": {
    "errorType": "status_code",
    "rank": 5617,
    "url": "https://fortnitetracker.com/profile/all/{}",
    "urlMain": "https://fortnitetracker.com/challenges",
    "username_claimed": "blue",
    "username_unclaimed": "noonewouldeverusethis"
  },
  "Freelance.habr": {
    "errorMsg": "<div class=\"icon_user_locked\"></div>",
    "errorType": "message",
    "rank": 1337,
    "url": "https://freelance.habr.com/freelancers/{}",
    "urlMain": "https://freelance.habr.com/",
    "username_claimed": "adam",
    "username_unclaimed": "noonewouldeverusethis7"
  },
  "Freelancer.com": {
   "errorMsg": "\"users\":{}",
   "errorType": "message",
    "rank": 576,
    "url": "https://www.freelancer.com/api/users/0.1/users?usernames%5B%5D={}&compact=true",
    "urlMain": "https://www.freelancer.com/",
    "username_claimed": "red0xff",
    "username_unclaimed": "noonewouldeverusethis"
  },
  "Freesound": {
    "errorType": "status_code",
    "rank": 6938,
    "url": "https://freesound.org/people/{}/",
    "urlMain": "https://freesound.org/",
    "username_claimed": "blue",
    "username_unclaimed": "noonewouldeverusethis"
  },
  "GDProfiles": {
    "errorType": "status_code",
    "rank": 1610005,
    "url": "https://gdprofiles.com/{}",
    "urlMain": "https://gdprofiles.com/",
    "username_claimed": "blue",
    "username_unclaimed": "noonewouldeverusethis"
  },
  "Gamespot": {
    "errorType": "status_code",
    "rank": 519,
    "url": "https://www.gamespot.com/profile/{}/",
    "urlMain": "https://www.gamespot.com/",
    "username_claimed": "blue",
    "username_unclaimed": "noonewouldeverusethis"
  },
  "Giphy": {
    "errorType": "status_code",
    "rank": 580,
    "url": "https://giphy.com/{}",
    "urlMain": "https://giphy.com/",
    "username_claimed": "blue",
    "username_unclaimed": "noonewouldeverusethis7"
  },
  "GitHub": {
    "errorType": "status_code",
    "rank": 81,
    "regexCheck": "^[a-zA-Z0-9](?:[a-zA-Z0-9]|-(?=[a-zA-Z0-9])){0,38}$",
    "url": "https://www.github.com/{}",
    "urlMain": "https://www.github.com/",
    "username_claimed": "blue",
    "username_unclaimed": "noonewouldeverusethis7"
  },
  "GitLab": {
    "errorMsg": "[]",
    "errorType": "message",
    "rank": 3707,
    "url": "https://gitlab.com/{}",
    "urlMain": "https://gitlab.com/",
    "urlProbe": "https://gitlab.com/api/v4/users?username={}",
    "username_claimed": "blue",
    "username_unclaimed": "noonewouldeverusethis7"
  },
  "Gitee": {
    "errorType": "status_code",
    "rank": 5518,
    "url": "https://gitee.com/{}",
    "urlMain": "https://gitee.com/",
    "username_claimed": "wizzer",
    "username_unclaimed": "noonewouldeverusethis7"
  },
  "GoodReads": {
    "errorType": "status_code",
    "rank": 326,
    "url": "https://www.goodreads.com/{}",
    "urlMain": "https://www.goodreads.com/",
    "username_claimed": "blue",
    "username_unclaimed": "noonewouldeverusethis7"
  },
  "Gravatar": {
    "errorType": "status_code",
    "rank": 5492,
    "url": "http://en.gravatar.com/{}",
    "urlMain": "http://en.gravatar.com/",
    "username_claimed": "blue",
    "username_unclaimed": "noonewouldeverusethis7"
  },
  "Gumroad": {
    "errorMsg": "Page not found.",
    "errorType": "message",
    "rank": 4049,
    "url": "https://www.gumroad.com/{}",
    "urlMain": "https://www.gumroad.com/",
    "username_claimed": "blue",
    "username_unclaimed": "noonewouldeverusethis7"
  },
  "GunsAndAmmo": {
    "errorType": "status_code",
    "rank": 160298,
    "url": "https://forums.gunsandammo.com/profile/{}",
    "urlMain": "https://gunsandammo.com/",
    "username_claimed": "adam",
    "username_unclaimed": "noonewouldeverusethis7"
  },
  "GuruShots": {
    "errorType": "status_code",
    "rank": 17413,
    "url": "https://gurushots.com/{}/photos",
    "urlMain": "https://gurushots.com/",
    "username_claimed": "blue",
    "username_unclaimed": "noonewouldeverusethis7"
  },
  "HackTheBox": {
    "errorType": "status_code",
    "rank": 44381,
    "url": "https://forum.hackthebox.eu/profile/{}",
    "urlMain": "https://forum.hackthebox.eu/",
    "username_claimed": "angar",
    "username_unclaimed": "noonewouldeverusethis"
  },
  "HackerNews": {
    "errorMsg": "No such user.",
    "errorType": "message",
    "rank": 5220,
    "url": "https://news.ycombinator.com/user?id={}",
    "urlMain": "https://news.ycombinator.com/",
    "username_claimed": "blue",
    "username_unclaimed": "noonewouldeverusethis7"
  },
  "HackerOne": {
    "errorMsg": "Page not found",
    "errorType": "message",
    "rank": 24074,
    "url": "https://hackerone.com/{}",
    "urlMain": "https://hackerone.com/",
    "username_claimed": "blue",
    "username_unclaimed": "noonewouldeverusethis7"
  },
  "HackerRank": {
    "errorMsg": "Something went wrong",
    "errorType": "message",
    "rank": 3044,
    "url": "https://hackerrank.com/{}",
    "urlMain": "https://hackerrank.com/",
    "username_claimed": "satznova",
    "username_unclaimed": "noonewouldeverusethis7"
  },
  "House-Mixes.com": {
    "errorMsg": "Profile Not Found",
    "errorType": "message",
    "rank": 979956,
    "regexCheck": "^[a-zA-Z0-9]+(-[a-zA-Z0-9]+)*$",
    "url": "https://www.house-mixes.com/profile/{}",
    "urlMain": "https://www.house-mixes.com/",
    "username_claimed": "blue",
    "username_unclaimed": "noonewouldeverusethis7"
  },
  "Houzz": {
    "errorMsg": "The page you requested was not found.",
    "errorType": "message",
    "rank": 1833,
    "url": "https://houzz.com/user/{}",
    "urlMain": "https://houzz.com/",
    "username_claimed": "blue",
    "username_unclaimed": "noonewouldeverusethis7"
  },
  "HubPages": {
    "errorType": "status_code",
    "rank": 3739,
    "url": "https://hubpages.com/@{}",
    "urlMain": "https://hubpages.com/",
    "username_claimed": "blue",
    "username_unclaimed": "noonewouldeverusethis"
  },
  "Hubski": {
    "errorMsg": "No such user",
    "errorType": "message",
    "rank": 199033,
    "url": "https://hubski.com/user/{}",
    "urlMain": "https://hubski.com/",
    "username_claimed": "blue",
    "username_unclaimed": "noonewouldeverusethis7"
  },
  "IFTTT": {
    "errorMsg": "The requested page or file does not exist",
    "errorType": "message",
    "rank": 9039,
    "regexCheck": "^[A-Za-z0-9]{3,35}$",
    "url": "https://www.ifttt.com/p/{}",
    "urlMain": "https://www.ifttt.com/",
    "username_claimed": "blue",
    "username_unclaimed": "noonewouldeverusethis7"
  },
  "ImageShack": {
    "errorType": "response_url",
    "errorUrl": "https://imageshack.us/",
    "rank": 42021,
    "url": "https://imageshack.us/user/{}",
    "urlMain": "https://imageshack.us/",
    "username_claimed": "blue",
    "username_unclaimed": "noonewouldeverusethis7"
  },
  "ImgUp.cz": {
    "errorType": "status_code",
    "rank": 2727868,
    "url": "https://imgup.cz/{}",
    "urlMain": "https://imgup.cz/",
    "username_claimed": "adam",
    "username_unclaimed": "noonewouldeverusethis"
  },
  "Instagram": {
    "errorType": "status_code",
    "rank": 35,
    "request_head_only": false,
    "url": "https://www.instagram.com/{}",
    "urlMain": "https://www.instagram.com/",
    "username_claimed": "blue",
    "username_unclaimed": "noonewouldeverusethis7"
  },
  "Instructables": {
    "errorMsg": "404: We're sorry, things break sometimes",
    "errorType": "message",
    "rank": 1165,
    "url": "https://www.instructables.com/member/{}",
    "urlMain": "https://www.instructables.com/",
    "username_claimed": "blue",
    "username_unclaimed": "noonewouldeverusethis7"
  },
  "Issuu": {
    "errorType": "status_code",
    "rank": 543,
    "url": "https://issuu.com/{}",
    "urlMain": "https://issuu.com/",
    "username_claimed": "jenny",
    "username_unclaimed": "noonewouldeverusethis7"
  },
  "Itch.io": {
    "errorType": "status_code",
    "rank": 2210,
    "url": "https://{}.itch.io/",
    "urlMain": "https://itch.io/",
    "username_claimed": "blue",
    "username_unclaimed": "noonewouldeverusethis7"
  },
  "Jimdo": {
    "errorType": "status_code",
    "noPeriod": "True",
    "rank": 27580,
    "url": "https://{}.jimdosite.com",
    "urlMain": "https://jimdosite.com/",
    "username_claimed": "jenny",
    "username_unclaimed": "noonewouldeverusethis7"
  },
  "Kaggle": {
    "errorType": "status_code",
    "rank": 2648,
    "url": "https://www.kaggle.com/{}",
    "urlMain": "https://www.kaggle.com/",
    "username_claimed": "dansbecker",
    "username_unclaimed": "noonewouldeverusethis7"
  },
  "Kali community": {
    "errorMsg": "This user has not registered and therefore does not have a profile to view.",
    "errorType": "message",
    "rank": 7440,
    "url": "https://forums.kali.org/member.php?username={}",
    "urlMain": "https://forums.kali.org/",
    "username_claimed": "blue",
    "username_unclaimed": "noonewouldeverusethis7"
  },
  "KanoWorld": {
    "errorType": "status_code",
    "rank": 181933,
    "url": "https://api.kano.me/progress/user/{}",
    "urlMain": "https://world.kano.me/",
    "username_claimed": "blue",
    "username_unclaimed": "noonewouldeverusethis7"
  },
  "Keybase": {
    "errorType": "status_code",
    "rank": 56712,
    "url": "https://keybase.io/{}",
    "urlMain": "https://keybase.io/",
    "username_claimed": "blue",
    "username_unclaimed": "noonewouldeverusethis7"
  },
  "Kik": {
    "errorMsg": "The page you requested was not found",
    "errorType": "message",
    "rank": 565825,
    "url": "https://ws2.kik.com/user/{}",
    "urlMain": "http://kik.me/",
    "username_claimed": "blue",
    "username_unclaimed": "noonewouldeverusethis7"
  },
  "Kongregate": {
    "errorMsg": "Sorry, no account with that name was found.",
    "errorType": "message",
    "rank": 2732,
    "regexCheck": "^[a-zA-Z][a-zA-Z0-9_-]*$",
    "url": "https://www.kongregate.com/accounts/{}",
    "urlMain": "https://www.kongregate.com/",
    "username_claimed": "blue",
    "username_unclaimed": "noonewouldeverusethis7"
  },
  "LOR": {
    "errorType": "status_code",
    "rank": 38696,
    "url": "https://www.linux.org.ru/people/{}/profile",
    "urlMain": "https://linux.org.ru/",
    "username_claimed": "red",
    "username_unclaimed": "noonewouldeverusethis7"
  },
  "Launchpad": {
    "errorType": "status_code",
    "rank": 9993,
    "url": "https://launchpad.net/~{}",
    "urlMain": "https://launchpad.net/",
    "username_claimed": "blue",
    "username_unclaimed": "noonewouldeverusethis7"
  },
  "LeetCode": {
    "errorType": "status_code",
    "rank": 2895,
    "url": "https://leetcode.com/{}",
    "urlMain": "https://leetcode.com/",
    "username_claimed": "blue",
    "username_unclaimed": "noonewouldeverusethis7"
  },
  "Letterboxd": {
    "errorMsg": "Sorry, we can\u2019t find the page you\u2019ve requested.",
    "errorType": "message",
    "rank": 4053,
    "url": "https://letterboxd.com/{}",
    "urlMain": "https://letterboxd.com/",
    "username_claimed": "blue",
    "username_unclaimed": "noonewouldeverusethis7"
  },
  "Lichess": {
    "errorMsg": "Page not found!",
    "errorType": "message",
    "rank": 2163,
    "url": "https://lichess.org/@/{}",
    "urlMain": "https://lichess.org",
    "username_claimed": "blue",
    "username_unclaimed": "noonewouldeverusethis7"
  },
  "LiveJournal": {
    "errorType": "status_code",
    "rank": 430,
    "regexCheck": "^[a-zA-Z][a-zA-Z0-9_-]*$",
    "url": "https://{}.livejournal.com",
    "urlMain": "https://www.livejournal.com/",
    "username_claimed": "blue",
    "username_unclaimed": "noonewouldeverusethis7"
  },
  "LiveLeak": {
    "errorMsg": "channel not found",
    "errorType": "message",
    "rank": 3625,
    "url": "https://www.liveleak.com/c/{}",
    "urlMain": "https://www.liveleak.com/",
    "username_claimed": "blue",
    "username_unclaimed": "noonewouldeverusethis"
  },
  "Lobsters": {
    "errorType": "status_code",
    "rank": 152798,
    "regexCheck": "[A-Za-z0-9][A-Za-z0-9_-]{0,24}",
    "url": "https://lobste.rs/u/{}",
    "urlMain": "https://lobste.rs/",
    "username_claimed": "jcs",
    "username_unclaimed": "noonewouldeverusethis7"
  },
  "Lolchess": {
    "errorMsg": "No search results",
    "errorType": "message",
    "rank": 3195,
    "url": "https://lolchess.gg/profile/na/{}",
    "urlMain": "https://lolchess.gg/",
    "username_claimed": "blue",
    "username_unclaimed": "noonewouldeverusethis7"
  },
  "Medium": {
    "errorType": "status_code",
    "rank": 72,
    "url": "https://medium.com/@{}",
    "urlMain": "https://medium.com/",
    "username_claimed": "blue",
    "username_unclaimed": "noonewouldeverusethis7"
  },
  "MeetMe": {
    "errorType": "response_url",
    "errorUrl": "https://www.meetme.com/",
    "rank": 23062,
    "url": "https://www.meetme.com/{}",
    "urlMain": "https://www.meetme.com/",
    "username_claimed": "blue",
    "username_unclaimed": "noonewouldeverusethis7"
  },
  "Memrise": {
    "errorType": "response_url",
    "errorUrl": "https://www.memrise.com/",
    "rank": 4813,
    "url": "https://www.memrise.com/user/{}/",
    "urlMain": "https://www.memrise.com/",
    "username_claimed": "blue",
    "username_unclaimed": "noonewouldeverusethis7"
  },
  "MixCloud": {
    "errorType": "status_code",
    "rank": 2403,
    "url": "https://www.mixcloud.com/{}/",
    "urlMain": "https://www.mixcloud.com/",
    "urlProbe": "https://api.mixcloud.com/{}/",
    "username_claimed": "jenny",
    "username_unclaimed": "noonewouldeverusethis7"
  },
  "MyAnimeList": {
    "errorType": "status_code",
    "rank": 957,
    "url": "https://myanimelist.net/profile/{}",
    "urlMain": "https://myanimelist.net/",
    "username_claimed": "blue",
    "username_unclaimed": "noonewouldeverusethis7"
  },
  "Myspace": {
    "errorType": "status_code",
    "rank": 2540,
    "url": "https://myspace.com/{}",
    "urlMain": "https://myspace.com/",
    "username_claimed": "blue",
    "username_unclaimed": "noonewouldeverusethis7"
  },
  "NICommunityForum": {
    "errorMsg": "The specified member cannot be found",
    "errorType": "message",
    "rank": 6996,
    "url": "https://www.native-instruments.com/forum/members?username={}",
    "urlMain": "https://www.native-instruments.com/forum/",
    "username_claimed": "blue",
    "username_unclaimed": "noonewouldeverusethis"
  },
  "NPM": {
    "errorType": "status_code",
    "rank": 5926,
    "url": "https://www.npmjs.com/~{}",
    "urlMain": "https://www.npmjs.com/",
    "username_claimed": "kennethsweezy",
    "username_unclaimed": "noonewould"
  },
  "NPM-Package": {
    "errorType": "status_code",
    "rank": 5926,
    "url": "https://www.npmjs.com/package/{}",
    "urlMain": "https://www.npmjs.com/",
    "username_claimed": "blue",
    "username_unclaimed": "noonewouldeverusethis7"
  },
  "NameMC (Minecraft.net skins)": {
    "errorMsg": "Profiles: 0 results",
    "errorType": "message",
    "rank": 7282,
    "url": "https://namemc.com/profile/{}",
    "urlMain": "https://namemc.com/",
    "username_claimed": "blue",
    "username_unclaimed": "noonewouldeverusethis7"
  },
  "NationStates Nation": {
    "errorMsg": "Was this your nation? It may have ceased to exist due to inactivity, but can rise again!",
    "errorType": "message",
    "rank": 48529,
    "url": "https://nationstates.net/nation={}",
    "urlMain": "https://nationstates.net",
    "username_claimed": "the_holy_principality_of_saint_mark",
    "username_unclaimed": "noonewould"
  },
  "NationStates Region": {
    "errorMsg": "does not exist.",
    "errorType": "message",
    "rank": 48529,
    "url": "https://nationstates.net/region={}",
    "urlMain": "https://nationstates.net",
    "username_claimed": "the_west_pacific",
    "username_unclaimed": "noonewould"
  },
  "Newgrounds": {
    "errorType": "status_code",
    "rank": 6797,
    "regexCheck": "^[a-zA-Z][a-zA-Z0-9_-]*$",
    "url": "https://{}.newgrounds.com",
    "urlMain": "https://newgrounds.com",
    "username_claimed": "blue",
    "username_unclaimed": "noonewouldeverusethis7"
  },
  "OK": {
    "errorType": "status_code",
    "rank": 63,
    "regexCheck": "^[a-zA-Z][a-zA-Z0-9_.-]*$",
    "url": "https://ok.ru/{}",
    "urlMain": "https://ok.ru/",
    "username_claimed": "ok",
    "username_unclaimed": "noonewouldeverusethis7"
  },
  "OpenCollective": {
    "errorType": "status_code",
    "rank": 39473,
    "url": "https://opencollective.com/{}",
    "urlMain": "https://opencollective.com/",
    "username_claimed": "sindresorhus",
    "username_unclaimed": "noonewouldeverusethis7"
  },
  "OpenStreetMap": {
    "errorType": "status_code",
    "rank": 8544,
    "url": "https://www.openstreetmap.org/user/{}",
    "urlMain": "https://www.openstreetmap.org/",
    "username_claimed": "blue",
    "username_unclaimed": "noonewouldeverusethis7"
  },
  "Oracle Community": {
    "errorType": "status_code",
    "rank": 587,
    "url": "https://community.oracle.com/people/{}",
    "urlMain": "https://community.oracle.com",
    "username_claimed": "blue",
    "username_unclaimed": "noonewouldeverusethis7"
  },
  "Otzovik": {
    "errorType": "status_code",
    "rank": 2058,
    "url": "https://otzovik.com/profile/{}",
    "urlMain": "https://otzovik.com/",
    "username_claimed": "blue",
    "username_unclaimed": "noonewouldeverusethis7"
  },
  "OurDJTalk": {
    "errorMsg": "The specified member cannot be found",
    "errorType": "message",
    "rank": 2697698,
    "url": "https://ourdjtalk.com/members?username={}",
    "urlMain": "https://ourdjtalk.com/",
    "username_claimed": "steve",
    "username_unclaimed": "noonewouldeverusethis"
  },
  "PCGamer": {
    "errorMsg": "The specified member cannot be found. Please enter a member's entire name.",
    "errorType": "message",
    "rank": 973,
    "url": "https://forums.pcgamer.com/members/?username={}",
    "urlMain": "https://pcgamer.com",
    "username_claimed": "admin",
    "username_unclaimed": "noonewouldeverusethis7"
  },
  "PCPartPicker": {
    "errorType": "status_code",
    "rank": 2471,
    "url": "https://pcpartpicker.com/user/{}",
    "urlMain": "https://pcpartpicker.com",
    "username_claimed": "blue",
    "username_unclaimed": "noonewouldeverusethis7"
  },
  "PSNProfiles.com": {
    "errorType": "response_url",
    "errorUrl": "https://psnprofiles.com/?psnId={}",
    "rank": 11533,
    "url": "https://psnprofiles.com/{}",
    "urlMain": "https://psnprofiles.com/",
    "username_claimed": "blue",
    "username_unclaimed": "noonewouldeverusethis"
  },
  "Packagist": {
    "errorType": "response_url",
    "errorUrl": "https://packagist.org/search/?q={}&reason=vendor_not_found",
    "rank": 19371,
    "url": "https://packagist.org/packages/{}/",
    "urlMain": "https://packagist.org/",
    "username_claimed": "psr",
    "username_unclaimed": "noonewouldeverusethis7"
  },
  "Pastebin": {
    "errorType": "response_url",
    "errorUrl": "https://pastebin.com/index",
    "rank": 1221,
    "url": "https://pastebin.com/u/{}",
    "urlMain": "https://pastebin.com/",
    "username_claimed": "blue",
    "username_unclaimed": "noonewouldeverusethis7"
  },
  "Patreon": {
    "errorType": "status_code",
    "rank": 374,
    "url": "https://www.patreon.com/{}",
    "urlMain": "https://www.patreon.com/",
    "username_claimed": "blue",
    "username_unclaimed": "noonewouldeverusethis7"
  },
  "Periscope": {
    "errorType": "status_code",
    "rank": 27375,
    "url": "https://www.periscope.tv/{}/",
    "urlMain": "https://www.periscope.tv/",
    "username_claimed": "blue",
    "username_unclaimed": "noonewouldeverusethis7"
  },
  "Photobucket": {
    "errorType": "status_code",
    "rank": 3893,
    "url": "https://photobucket.com/user/{}/library",
    "urlMain": "https://photobucket.com/",
    "username_claimed": "blue",
    "username_unclaimed": "noonewouldeverusethis7"
  },
  "Pinkbike": {
    "errorType": "status_code",
    "rank": 9280,
    "url": "https://www.pinkbike.com/u/{}/",
    "urlMain": "https://www.pinkbike.com/",
    "username_claimed": "blue",
    "username_unclaimed": "noonewouldeverusethis7"
  },
  "Pinterest": {
    "errorType": "status_code",
    "rank": 172,
    "url": "https://www.pinterest.com/{}/",
    "urlMain": "https://www.pinterest.com/",
    "username_claimed": "blue",
    "username_unclaimed": "noonewouldeverusethis7"
  },
  "PlayStore": {
    "errorType": "status_code",
    "rank": 1,
    "url": "https://play.google.com/store/apps/developer?id={}",
    "urlMain": "https://play.google.com/store",
    "username_claimed": "Facebook",
    "username_unclaimed": "noonewouldeverusethis7"
  },
  "Pling": {
    "errorType": "response_url",
    "errorUrl": "https://www.pling.com/",
    "rank": 114656,
    "url": "https://www.pling.com/u/{}/",
    "urlMain": "https://www.pling.com/",
    "username_claimed": "blue",
    "username_unclaimed": "noonewouldeverusethis"
  },
  "Plug.DJ": {
    "errorType": "status_code",
    "rank": 40338,
    "url": "https://plug.dj/@/{}",
    "urlMain": "https://plug.dj/",
    "username_claimed": "plug-dj-rock",
    "username_unclaimed": "noonewouldeverusethis7"
  },
  "Pokemon Showdown": {
    "errorType": "status_code",
    "rank": 5323,
    "url": "https://pokemonshowdown.com/users/{}",
    "urlMain": "https://pokemonshowdown.com",
    "username_claimed": "blue",
    "username_unclaimed": "noonewouldeverusethis7"
  },
  "PokerStrategy": {
    "errorType": "status_code",
    "rank": 3558413,
    "url": "http://www.pokerstrategy.net/user/{}/profile/",
    "urlMain": "http://www.pokerstrategy.net",
    "username_claimed": "blue",
    "username_unclaimed": "noonewouldeverusethis7"
  },
  "Polygon": {
    "errorType": "status_code",
    "rank": 1151,
    "url": "https://www.polygon.com/users/{}",
    "urlMain": "https://www.polygon.com/",
    "username_claimed": "swiftstickler",
    "username_unclaimed": "noonewouldeverusethis7"
  },
  "ProductHunt": {
    "errorMsg": "Product Hunt is a curation of the best new products",
    "errorType": "message",
    "rank": 10865,
    "url": "https://www.producthunt.com/@{}",
    "urlMain": "https://www.producthunt.com/",
    "username_claimed": "jenny",
    "username_unclaimed": "noonewouldeverusethis7"
  },
  "PromoDJ": {
    "errorType": "status_code",
    "rank": 34124,
    "url": "http://promodj.com/{}",
    "urlMain": "http://promodj.com/",
    "username_claimed": "blue",
    "username_unclaimed": "noonewouldeverusethis"
  },
  "Quora": {
    "errorType": "response_url",
    "errorUrl": "https://www.quora.com/profile/{}",
    "rank": 221,
    "url": "https://www.quora.com/profile/{}",
    "urlMain": "https://www.quora.com/",
    "username_claimed": "Matt-Riggsby",
    "username_unclaimed": "noonewouldeverusethis7"
  },
  "Rajce.net": {
    "errorType": "status_code",
    "rank": 1656,
    "url": "https://{}.rajce.idnes.cz/",
    "urlMain": "https://www.rajce.idnes.cz/",
    "username_claimed": "blue",
    "username_unclaimed": "noonewouldeverusethis7"
  },
  "Rate Your Music": {
    "errorType": "status_code",
    "rank": 5239,
    "url": "https://rateyourmusic.com/~{}",
    "urlMain": "https://rateyourmusic.com/",
    "username_claimed": "blue",
    "username_unclaimed": "noonewouldeverusethis7"
  },
  "Realmeye": {
    "errorMsg": "Sorry, but we either:",
    "errorType": "message",
    "rank": 25898,
    "url": "https://www.realmeye.com/player/{}",
    "urlMain": "https://www.realmeye.com/",
    "username_claimed": "blue",
    "username_unclaimed": "noonewouldeverusethis7"
  },
  "Redbubble": {
    "errorType": "status_code",
    "rank": 1367,
    "url": "https://www.redbubble.com/people/{}",
    "urlMain": "https://www.redbubble.com/",
    "username_claimed": "blue",
    "username_unclaimed": "noonewouldeverusethis77777"
  },
  "Reddit": {
    "errorType": "status_code",
    "rank": 19,
    "url": "https://www.reddit.com/user/{}",
    "urlMain": "https://www.reddit.com/",
    "username_claimed": "blue",
    "username_unclaimed": "noonewouldeverusethis7"
  },
  "Redsun.tf": {
    "errorMsg": "The specified member cannot be found",
    "errorType": "message",
    "rank": 3796657,
    "url": "https://forum.redsun.tf/members/?username={}",
    "urlMain": "https://redsun.tf/",
    "username_claimed": "dan",
    "username_unclaimed": "noonewouldeverusethis"
  },
  "Repl.it": {
    "errorMsg": "404",
    "errorType": "message",
    "rank": 3343,
    "url": "https://repl.it/@{}",
    "urlMain": "https://repl.it/",
    "username_claimed": "blue",
    "username_unclaimed": "noonewouldeverusethis7"
  },
  "ResearchGate": {
    "errorType": "response_url",
    "errorUrl": "https://www.researchgate.net/directory/profiles",
    "rank": 138,
    "regexCheck": "\\w+_\\w+",
    "url": "https://www.researchgate.net/profile/{}",
    "urlMain": "https://www.researchgate.net/",
    "username_claimed": "John_Smith",
    "username_unclaimed": "noonewould_everusethis7"
  },
  "ReverbNation": {
    "errorMsg": "Sorry, we couldn't find that page",
    "errorType": "message",
    "rank": 9539,
    "url": "https://www.reverbnation.com/{}",
    "urlMain": "https://www.reverbnation.com/",
    "username_claimed": "blue",
    "username_unclaimed": "noonewouldeverusethis7"
  },
  "Roblox": {
    "errorMsg": "Page cannot be found or no longer exists",
    "errorType": "message",
    "rank": 124,
    "url": "https://www.roblox.com/user.aspx?username={}",
    "urlMain": "https://www.roblox.com/",
    "username_claimed": "bluewolfekiller",
    "username_unclaimed": "noonewouldeverusethis7"
  },
  "RubyGems": {
    "errorType": "status_code",
    "rank": 38430,
    "url": "https://rubygems.org/profiles/{}",
    "urlMain": "https://rubygems.org/",
    "username_claimed": "blue",
    "username_unclaimed": "noonewouldeverusethis7"
  },
  "Sbazar.cz": {
    "errorType": "status_code",
    "rank": 16505,
    "url": "https://www.sbazar.cz/{}",
    "urlMain": "https://www.sbazar.cz/",
    "username_claimed": "blue",
    "username_unclaimed": "noonewouldeverusethis"
  },
  "Scratch": {
    "errorType": "status_code",
    "rank": 440,
    "url": "https://scratch.mit.edu/users/{}",
    "urlMain": "https://scratch.mit.edu/",
    "username_claimed": "griffpatch",
    "username_unclaimed": "noonewould"
  },
  "Scribd": {
    "errorMsg": "Page not found",
    "errorType": "message",
    "rank": 234,
    "url": "https://www.scribd.com/{}",
    "urlMain": "https://www.scribd.com/",
    "username_claimed": "blue",
    "username_unclaimed": "noonewouldeverusethis7"
  },
  "ShitpostBot5000": {
    "errorType": "status_code",
    "rank": 580064,
    "url": "https://www.shitpostbot.com/user/{}",
    "urlMain": "https://www.shitpostbot.com/",
    "username_claimed": "blue",
    "username_unclaimed": "noonewouldeverusethis"
  },
  "Signal": {
    "errorMsg": "Oops! That page doesn\u2019t exist or is private.",
    "errorType": "message",
    "rank": 918113,
    "url": "https://community.signalusers.org/u/{}",
    "urlMain": "https://community.signalusers.org",
    "username_claimed": "jlund",
    "username_unclaimed": "noonewouldeverusethis7"
  },
  "Slack": {
    "errorType": "status_code",
    "rank": 285,
    "regexCheck": "^[a-zA-Z][a-zA-Z0-9_-]*$",
    "url": "https://{}.slack.com",
    "urlMain": "https://slack.com",
    "username_claimed": "blue",
    "username_unclaimed": "noonewouldeverusethis7"
  },
  "SlideShare": {
    "errorType": "status_code",
    "rank": 127,
    "url": "https://slideshare.net/{}",
    "urlMain": "https://slideshare.net/",
    "username_claimed": "blue",
    "username_unclaimed": "noonewouldeverusethis7"
  },
  "Smashcast": {
    "errorType": "status_code",
    "rank": 192503,
    "url": "https://www.smashcast.tv/api/media/live/{}",
    "urlMain": "https://www.smashcast.tv/",
    "username_claimed": "hello",
    "username_unclaimed": "noonewouldeverusethis7"
  },
  "Smule": {
    "errorType": "status_code",
    "rank": 7785,
    "url": "https://www.smule.com/{}",
    "urlMain": "https://www.smule.com/",
    "username_claimed": "blue",
    "username_unclaimed": "noonewouldeverusethis7"
  },
  "SoundCloud": {
    "errorType": "status_code",
    "rank": 96,
    "url": "https://soundcloud.com/{}",
    "urlMain": "https://soundcloud.com/",
    "username_claimed": "blue",
    "username_unclaimed": "noonewouldeverusethis7"
  },
  "SourceForge": {
    "errorType": "status_code",
    "rank": 405,
    "url": "https://sourceforge.net/u/{}",
    "urlMain": "https://sourceforge.net/",
    "username_claimed": "blue",
    "username_unclaimed": "noonewouldeverusethis7"
  },
  "Speedrun.com": {
    "errorMsg": "not found.",
    "errorType": "message",
    "rank": 10864,
    "url": "https://speedrun.com/user/{}",
    "urlMain": "https://speedrun.com/",
    "username_claimed": "3Tau",
    "username_unclaimed": "noonewould"
  },
  "Splits.io": {
    "errorType": "status_code",
    "rank": 655157,
    "url": "https://splits.io/users/{}",
    "urlMain": "https://splits.io",
    "username_claimed": "cambosteve",
    "username_unclaimed": "noonewould"
  },
  "Sporcle": {
    "errorType": "status_code",
    "rank": 3128,
    "url": "https://www.sporcle.com/user/{}/people",
    "urlMain": "https://www.sporcle.com/",
    "username_claimed": "blue",
    "username_unclaimed": "noonewouldeverusethis7"
  },
  "SportsRU": {
    "errorType": "status_code",
    "rank": 2936,
    "url": "https://www.sports.ru/profile/{}/",
    "urlMain": "https://www.sports.ru/",
    "username_claimed": "blue",
    "username_unclaimed": "noonewouldeverusethis7"
  },
  "Spotify": {
    "errorType": "status_code",
    "rank": 87,
    "url": "https://open.spotify.com/user/{}",
    "urlMain": "https://open.spotify.com/",
    "username_claimed": "blue",
    "username_unclaimed": "noonewouldeverusethis7"
  },
  "Star Citizen": {
    "errorType": "status_code",
    "rank": 7927,
    "url": "https://robertsspaceindustries.com/citizens/{}",
    "urlMain": "https://robertsspaceindustries.com/",
    "username_claimed": "blue",
    "username_unclaimed": "noonewouldeverusethis7"
  },
  "Steam": {
    "errorMsg": "The specified profile could not be found",
    "errorType": "message",
    "rank": 168,
    "url": "https://steamcommunity.com/id/{}",
    "urlMain": "https://steamcommunity.com/",
    "username_claimed": "blue",
    "username_unclaimed": "noonewouldeverusethis7"
  },
  "SteamGroup": {
    "errorMsg": "No group could be retrieved for the given URL",
    "errorType": "message",
    "rank": 168,
    "url": "https://steamcommunity.com/groups/{}",
    "urlMain": "https://steamcommunity.com/",
    "username_claimed": "blue",
    "username_unclaimed": "noonewouldeverusethis7"
  },
  "Steamid": {
    "errorMsg": "<div class=\"alert alert-warning\">Profile not found</div>",
    "errorType": "message",
    "rank": 119934,
    "url": "https://steamid.uk/profile/{}",
    "urlMain": "https://steamid.uk/",
    "username_claimed": "blue",
    "username_unclaimed": "noonewouldeverusethis7"
  },
  "SublimeForum": {
    "errorType": "status_code",
    "rank": 6503,
    "url": "https://forum.sublimetext.com/u/{}",
    "urlMain": "https://forum.sublimetext.com/",
    "username_claimed": "blue",
    "username_unclaimed": "noonewouldeverusethis"
  },
  "T-MobileSupport": {
    "errorType": "status_code",
    "rank": 1759,
    "url": "https://support.t-mobile.com/people/{}",
    "urlMain": "https://support.t-mobile.com",
    "username_claimed": "blue",
    "username_unclaimed": "noonewouldeverusethis7"
  },
  "TamTam": {
    "errorType": "response_url",
    "errorUrl": "https://tamtam.chat/",
    "rank": 87903,
    "url": "https://tamtam.chat/{}",
    "urlMain": "https://tamtam.chat/",
    "username_claimed": "blue",
    "username_unclaimed": "noonewouldeverusethis7"
  },
  "Taringa": {
    "errorType": "status_code",
    "rank": 1092,
    "url": "https://www.taringa.net/{}",
    "urlMain": "https://taringa.net/",
    "username_claimed": "blue",
    "username_unclaimed": "noonewouldeverusethis7"
  },
  "Tellonym.me": {
    "errorType": "status_code",
    "rank": 26963,
    "url": "https://tellonym.me/{}",
    "urlMain": "https://tellonym.me/",
    "username_claimed": "blue",
    "username_unclaimed": "noonewouldeverusethis7"
  },
  "Tinder": {
    "errorMsg": "Looking for Someone?",
    "errorType": "message",
    "rank": 1149,
    "url": "https://www.gotinder.com/@{}",
    "urlMain": "https://tinder.com/",
    "username_claimed": "blue",
    "username_unclaimed": "noonewouldeverusethis7"
  },
  "TrackmaniaLadder": {
    "errorMsg": "player unknown or invalid",
    "errorType": "message",
    "rank": 537293,
    "url": "http://en.tm-ladder.com/{}_rech.php",
    "urlMain": "http://en.tm-ladder.com/index.php",
    "username_claimed": "blue",
    "username_unclaimed": "noonewouldeverusethis"
  },
  "TradingView": {
    "errorType": "status_code",
    "rank": 171,
    "url": "https://www.tradingview.com/u/{}/",
    "urlMain": "https://www.tradingview.com/",
    "username_claimed": "blue",
    "username_unclaimed": "noonewouldeverusethis7"
  },
  "Trakt": {
    "errorType": "status_code",
    "rank": 6415,
    "url": "https://www.trakt.tv/users/{}",
    "urlMain": "https://www.trakt.tv/",
    "username_claimed": "blue",
    "username_unclaimed": "noonewouldeverusethis7"
  },
  "TrashboxRU": {
    "errorMsg": "\u041f\u043e\u043b\u044c\u0437\u043e\u0432\u0430\u0442\u0435\u043b\u044c \u043d\u0435 \u043d\u0430\u0439\u0434\u0435\u043d",
    "errorType": "message",
    "rank": 17595,
    "regexCheck": "^[A-Za-z0-9_-]{3,16}$",
    "url": "https://trashbox.ru/users/{}",
    "urlMain": "https://trashbox.ru/",
    "username_claimed": "blue",
    "username_unclaimed": "never-never-ever"
  },
  "Trello": {
    "errorMsg": "model not found",
    "errorType": "message",
    "rank": 181,
    "url": "https://trello.com/{}",
    "urlMain": "https://trello.com/",
    "urlProbe": "https://trello.com/1/Members/{}",
    "username_claimed": "blue",
    "username_unclaimed": "noonewouldeverusethis7"
  },
  "TripAdvisor": {
    "errorMsg": "This page is on vacation\u2026",
    "errorType": "message",
    "rank": 627,
    "url": "https://tripadvisor.com/members/{}",
    "urlMain": "https://tripadvisor.com/",
    "username_claimed": "blue",
    "username_unclaimed": "noonewouldeverusethis7"
  },
  "Twitch": {
    "errorType": "status_code",
    "rank": 33,
    "url": "https://www.twitch.tv/{}",
    "urlMain": "https://www.twitch.tv/",
    "urlProbe": "https://m.twitch.tv/{}",
    "username_claimed": "jenny",
    "username_unclaimed": "noonewouldeverusethis7"
  },
  "Twitter": {
    "errorType": "status_code",
    "headers": {
      "User-Agent": ""
    },
    "rank": 59,
    "url": "https://www.twitter.com/{}",
    "urlMain": "https://www.twitter.com/",
    "username_claimed": "blue",
    "username_unclaimed": "noonewouldeverusethis7"
  },
  "Typeracer": {
    "errorMsg": "Profile Not Found",
    "errorType": "message",
    "rank": 9093,
    "url": "https://data.typeracer.com/pit/profile?user={}",
    "urlMain": "https://typeracer.com",
    "username_claimed": "blue",
    "username_unclaimed": "noonewouldeverusethis7"
  },
  "Ultimate-Guitar": {
    "errorType": "status_code",
    "rank": 600,
    "url": "https://ultimate-guitar.com/u/{}",
    "urlMain": "https://ultimate-guitar.com/",
    "username_claimed": "blue",
    "username_unclaimed": "noonewouldeverusethis7"
  },
  "Unsplash": {
    "errorType": "status_code",
    "rank": 365,
    "url": "https://unsplash.com/@{}",
    "urlMain": "https://unsplash.com/",
    "username_claimed": "jenny",
    "username_unclaimed": "noonewouldeverusethis7"
  },
  "VK": {
    "errorType": "response_url",
    "errorUrl": "https://www.quora.com/profile/{}",
    "rank": 23,
    "url": "https://vk.com/{}",
    "urlMain": "https://vk.com/",
    "username_claimed": "smith",
    "username_unclaimed": "blah62831"
  },
  "VSCO": {
    "errorType": "status_code",
    "rank": 5172,
    "url": "https://vsco.co/{}",
    "urlMain": "https://vsco.co/",
    "username_claimed": "blue",
    "username_unclaimed": "noonewouldeverusethis7"
  },
  "Velomania": {
    "errorMsg": "\u041f\u043e\u043b\u044c\u0437\u043e\u0432\u0430\u0442\u0435\u043b\u044c \u043d\u0435 \u0437\u0430\u0440\u0435\u0433\u0438\u0441\u0442\u0440\u0438\u0440\u043e\u0432\u0430\u043d \u0438 \u043d\u0435 \u0438\u043c\u0435\u0435\u0442 \u043f\u0440\u043e\u0444\u0438\u043b\u044f \u0434\u043b\u044f \u043f\u0440\u043e\u0441\u043c\u043e\u0442\u0440\u0430.",
    "errorType": "message",
    "rank": 142077,
    "url": "https://forum.velomania.ru/member.php?username={}",
    "urlMain": "https://forum.velomania.ru/",
    "username_claimed": "red",
    "username_unclaimed": "noonewouldeverusethis7"
  },
  "Venmo": {
    "errorType": "status_code",
    "rank": 6580,
    "url": "https://venmo.com/{}",
    "urlMain": "https://venmo.com/",
    "username_claimed": "jenny",
    "username_unclaimed": "noonewouldeverusethis7"
  },
  "Viadeo": {
    "errorType": "status_code",
    "rank": 16796,
    "url": "http://fr.viadeo.com/en/profile/{}",
    "urlMain": "http://fr.viadeo.com/en/",
    "username_claimed": "franck.patissier",
    "username_unclaimed": "noonewouldeverusethis"
  },
  "Vimeo": {
    "errorType": "status_code",
    "rank": 169,
    "url": "https://vimeo.com/{}",
    "urlMain": "https://vimeo.com/",
    "username_claimed": "blue",
    "username_unclaimed": "noonewouldeverusethis7"
  },
  "Virgool": {
    "errorMsg": "\u06f4\u06f0\u06f4",
    "errorType": "message",
    "rank": 2548,
    "url": "https://virgool.io/@{}",
    "urlMain": "https://virgool.io/",
    "username_claimed": "blue",
    "username_unclaimed": "noonewouldeverusethis7"
  },
  "VirusTotal": {
    "errorMsg": "not found",
    "errorType": "message",
    "rank": 5398,
    "url": "https://www.virustotal.com/ui/users/{}/trusted_users",
    "urlMain": "https://www.virustotal.com/",
    "username_claimed": "blue",
    "username_unclaimed": "noonewouldeverusethis7"
  },
  "Wattpad": {
    "errorMsg": "userError-404",
    "errorType": "message",
    "rank": 574,
    "url": "https://www.wattpad.com/user/{}",
    "urlMain": "https://www.wattpad.com/",
    "username_claimed": "Dogstho7951",
    "username_unclaimed": "noonewouldeverusethis7"
  },
  "We Heart It": {
    "errorMsg": "Oops! You've landed on a moving target!",
    "errorType": "message",
    "rank": 3005,
    "url": "https://weheartit.com/{}",
    "urlMain": "https://weheartit.com/",
    "username_claimed": "ventivogue",
    "username_unclaimed": "noonewouldeverusethis7"
  },
  "WebNode": {
    "errorType": "status_code",
    "rank": 22436,
    "url": "https://{}.webnode.cz/",
    "urlMain": "https://www.webnode.cz/",
    "username_claimed": "radkabalcarova",
    "username_unclaimed": "noonewouldeverusethis7"
  },
  "Whonix Forum": {
    "errorType": "status_code",
    "rank": 245814,
    "url": "https://forums.whonix.org/u/{}",
    "urlMain": "https://forums.whonix.org/",
    "username_claimed": "red",
    "username_unclaimed": "noonewouldeverusethis7"
  },
  "Wikidot": {
    "errorMsg": "User does not exist.",
    "errorType": "message",
    "rank": 3290,
    "url": "http://www.wikidot.com/user:info/{}",
    "urlMain": "http://www.wikidot.com/",
    "username_claimed": "blue",
    "username_unclaimed": "noonewouldeverusethis7"
  },
  "Wikipedia": {
    "errorMsg": "is not registered.",
    "errorType": "message",
    "rank": 10,
    "url": "https://www.wikipedia.org/wiki/User:{}",
    "urlMain": "https://www.wikipedia.org/",
    "username_claimed": "Hoadlck",
    "username_unclaimed": "noonewouldeverusethis7"
  },
  "Wix": {
    "errorType": "status_code",
    "rank": 226,
    "url": "https://{}.wix.com",
    "urlMain": "https://wix.com/",
    "username_claimed": "support",
    "username_unclaimed": "noonewouldeverusethis7"
  },
  "WordPress": {
    "errorType": "response_url",
    "errorUrl": "wordpress.com/typo/?subdomain=",
    "rank": 52,
    "regexCheck": "^[a-zA-Z][a-zA-Z0-9_-]*$",
    "url": "https://{}.wordpress.com/",
    "urlMain": "https://wordpress.com",
    "username_claimed": "blue",
    "username_unclaimed": "noonewouldeverusethis7"
  },
  "WordPressOrg": {
    "errorType": "response_url",
    "errorUrl": "https://wordpress.org",
    "rank": 636,
    "url": "https://profiles.wordpress.org/{}/",
    "urlMain": "https://wordpress.org/",
    "username_claimed": "blue",
    "username_unclaimed": "noonewouldeverusethis7"
  },
  "YandexCollection": {
    "errorType": "status_code",
    "rank": 55,
    "url": "https://yandex.ru/collections/user/{}/",
    "urlMain": "https://yandex.ru/collections/",
    "username_claimed": "blue",
    "username_unclaimed": "noonewouldeverusethis7"
  },
  "YouNow": {
    "errorMsg": "No users found",
    "errorType": "message",
    "rank": 13091,
    "url": "https://www.younow.com/{}/",
    "urlMain": "https://www.younow.com/",
    "urlProbe": "https://api.younow.com/php/api/broadcast/info/user={}/",
    "username_claimed": "blue",
    "username_unclaimed": "noonewouldeverusethis7"
  },
  "YouPic": {
    "errorType": "status_code",
    "rank": 26640,
    "url": "https://youpic.com/photographer/{}/",
    "urlMain": "https://youpic.com/",
    "username_claimed": "blue",
    "username_unclaimed": "noonewouldeverusethis7"
  },
  "YouTube": {
    "errorMsg": "Not Found",
    "errorType": "message",
    "rank": 2,
    "url": "https://www.youtube.com/{}",
    "urlMain": "https://www.youtube.com/",
    "username_claimed": "blue",
    "username_unclaimed": "noonewouldeverusethis7"
  },
  "Zhihu": {
    "errorType": "response_url",
    "errorUrl": "https://www.zhihu.com/people/{}",
    "rank": 135,
    "url": "https://www.zhihu.com/people/{}",
    "urlMain": "https://www.zhihu.com/",
    "username_claimed": "blue",
    "username_unclaimed": "noonewouldeverusethis7"
  },
  "Zomato": {
    "errorType": "status_code",
    "headers": {
      "Accept-Language": "en-US,en;q=0.9"
    },
    "rank": 1920,
    "url": "https://www.zomato.com/pl/{}/foodjourney",
    "urlMain": "https://www.zomato.com/",
    "username_claimed": "deepigoyal",
    "username_unclaimed": "noonewouldeverusethis7"
  },
  "akniga": {
    "errorType": "status_code",
    "rank": 14884,
    "url": "https://akniga.org/profile/{}",
    "urlMain": "https://akniga.org/profile/blue/",
    "username_claimed": "blue",
    "username_unclaimed": "noonewouldeverusethis"
  },
  "allmylinks": {
    "errorMsg": "Page not found",
    "errorType": "message",
    "rank": 40997,
    "url": "https://allmylinks.com/{}",
    "urlMain": "https://allmylinks.com/",
    "username_claimed": "blue",
    "username_unclaimed": "noonewouldeverusethis7"
  },
  "authorSTREAM": {
    "errorType": "status_code",
    "rank": 7220,
    "url": "http://www.authorstream.com/{}/",
    "urlMain": "http://www.authorstream.com/",
    "username_claimed": "blue",
    "username_unclaimed": "noonewouldeverusethis7"
  },
  "babyRU": {
    "errorMsg": "\u0423\u043f\u0441, \u0441\u0442\u0440\u0430\u043d\u0438\u0446\u0430, \u043a\u043e\u0442\u043e\u0440\u0443\u044e \u0432\u044b \u0438\u0441\u043a\u0430\u043b\u0438, \u043d\u0435 \u0441\u0443\u0449\u0435\u0441\u0442\u0432\u0443\u0435\u0442",
    "errorType": "message",
    "rank": 7704,
    "url": "https://www.baby.ru/u/{}/",
    "urlMain": "https://www.baby.ru/",
    "username_claimed": "blue",
    "username_unclaimed": "noonewouldeverusethis"
  },
  "babyblogRU": {
    "errorType": "status_code",
    "rank": 15174,
    "url": "https://www.babyblog.ru/user/info/{}",
    "urlMain": "https://www.babyblog.ru/",
    "username_claimed": "blue",
    "username_unclaimed": "noonewouldeverusethis"
  },
  "chaos.social": {
    "errorType": "status_code",
    "rank": 4228716,
    "url": "https://chaos.social/@{}",
    "urlMain": "https://chaos.social/",
    "username_claimed": "rixx",
    "username_unclaimed": "noonewouldeverusethis7"
  },
  "couchsurfing": {
    "errorType": "status_code",
    "rank": 11652,
    "url": "https://www.couchsurfing.com/people/{}",
    "urlMain": "https://www.couchsurfing.com/",
    "username_claimed": "blue",
    "username_unclaimed": "noonewouldeverusethis7"
  },
  "d3RU": {
    "errorType": "status_code",
    "rank": 35510,
    "url": "https://d3.ru/user/{}/posts",
    "urlMain": "https://d3.ru/",
    "username_claimed": "blue",
    "username_unclaimed": "noonewouldeverusethis7"
  },
  "dailykos": {
    "errorType": "status_code",
    "rank": 6038,
    "url": "https://www.dailykos.com/user/{}",
    "urlMain": "https://www.dailykos.com",
    "username_claimed": "blue",
    "username_unclaimed": "noonewouldeverusethis7"
  },
  "datingRU": {
    "errorType": "status_code",
    "rank": 82211,
    "url": "http://dating.ru/{}",
    "urlMain": "http://dating.ru",
    "username_claimed": "blue",
    "username_unclaimed": "noonewouldeverusethis7"
  },
  "devRant": {
    "errorType": "response_url",
    "errorUrl": "https://devrant.com/",
    "rank": 86451,
    "url": "https://devrant.com/users/{}",
    "urlMain": "https://devrant.com/",
    "username_claimed": "blue",
    "username_unclaimed": "noonewouldeverusethis7"
  },
  "drive2": {
    "errorType": "status_code",
    "rank": 1703,
    "url": "https://www.drive2.ru/users/{}",
    "urlMain": "https://www.drive2.ru/",
    "username_claimed": "blue",
    "username_unclaimed": "noonewouldeverusethis7"
  },
  "eGPU": {
    "errorType": "status_code",
    "rank": 90682,
    "url": "https://egpu.io/forums/profile/{}/",
    "urlMain": "https://egpu.io/",
    "username_claimed": "blue",
    "username_unclaimed": "noonewouldeverusethis"
  },
  "easyen": {
    "errorMsg": "\u041f\u043e\u043b\u044c\u0437\u043e\u0432\u0430\u0442\u0435\u043b\u044c \u043d\u0435 \u043d\u0430\u0439\u0434\u0435\u043d",
    "errorType": "message",
    "rank": 11564,
    "url": "https://easyen.ru/index/8-0-{}",
    "urlMain": "https://easyen.ru/",
    "username_claimed": "wd",
    "username_unclaimed": "noonewouldeverusethis7"
  },
  "eintracht": {
    "errorType": "status_code",
    "rank": 201404,
    "url": "https://community.eintracht.de/fans/{}",
    "urlMain": "https://eintracht.de",
    "username_claimed": "blue",
    "username_unclaimed": "noonewouldeverusethis7"
  },
  "fixya": {
    "errorType": "status_code",
    "rank": 6178,
    "url": "https://www.fixya.com/users/{}",
    "urlMain": "https://www.fixya.com",
    "username_claimed": "adam",
    "username_unclaimed": "noonewouldeverusethis7"
  },
  "fl": {
    "errorType": "status_code",
    "rank": 50803,
    "url": "https://www.fl.ru/users/{}",
    "urlMain": "https://www.fl.ru/",
    "username_claimed": "blue",
    "username_unclaimed": "noonewouldeverusethis7"
  },
  "forum_guns": {
    "errorMsg": "action=https://forum.guns.ru/forummisc/blog/search",
    "errorType": "message",
    "rank": 20931,
    "url": "https://forum.guns.ru/forummisc/blog/{}",
    "urlMain": "https://forum.guns.ru/",
    "username_claimed": "red",
    "username_unclaimed": "noonewouldeverusethis7"
  },
  "forumhouseRU": {
    "errorMsg": "\u0423\u043a\u0430\u0437\u0430\u043d\u043d\u044b\u0439 \u043f\u043e\u043b\u044c\u0437\u043e\u0432\u0430\u0442\u0435\u043b\u044c \u043d\u0435 \u043d\u0430\u0439\u0434\u0435\u043d. \u041f\u043e\u0436\u0430\u043b\u0443\u0439\u0441\u0442\u0430, \u0432\u0432\u0435\u0434\u0438\u0442\u0435 \u0434\u0440\u0443\u0433\u043e\u0435 \u0438\u043c\u044f.",
    "errorType": "message",
    "rank": 15756,
    "url": "https://www.forumhouse.ru/members/?username={}",
    "urlMain": "https://www.forumhouse.ru/",
    "username_claimed": "red",
    "username_unclaimed": "noonewouldeverusethis7"
  },
  "geocaching": {
    "errorType": "status_code",
    "rank": 13000,
    "url": "https://www.geocaching.com/profile/?u={}",
    "urlMain": "https://www.geocaching.com/",
    "username_claimed": "blue",
    "username_unclaimed": "noonewouldeverusethis7"
  },
  "gfycat": {
    "errorType": "status_code",
    "rank": 267,
    "url": "https://gfycat.com/@{}",
    "urlMain": "https://gfycat.com/",
    "username_claimed": "Test",
    "username_unclaimed": "noonewouldeverusethis7"
  },
  "habr": {
    "errorType": "status_code",
    "rank": 1337,
    "url": "https://habr.com/ru/users/{}",
    "urlMain": "https://habr.com/",
    "username_claimed": "blue",
    "username_unclaimed": "noonewouldeverusethis7"
  },
  "hackster": {
    "errorType": "status_code",
    "rank": 19616,
    "url": "https://www.hackster.io/{}",
    "urlMain": "https://www.hackster.io",
    "username_claimed": "blue",
    "username_unclaimed": "noonewouldeverusethis7"
  },
  "hunting": {
    "errorMsg": "\u0423\u043a\u0430\u0437\u0430\u043d\u043d\u044b\u0439 \u043f\u043e\u043b\u044c\u0437\u043e\u0432\u0430\u0442\u0435\u043b\u044c \u043d\u0435 \u043d\u0430\u0439\u0434\u0435\u043d. \u041f\u043e\u0436\u0430\u043b\u0443\u0439\u0441\u0442\u0430, \u0432\u0432\u0435\u0434\u0438\u0442\u0435 \u0434\u0440\u0443\u0433\u043e\u0435 \u0438\u043c\u044f.",
    "errorType": "message",
    "rank": 135360,
    "url": "https://www.hunting.ru/forum/members/?username={}",
    "urlMain": "https://www.hunting.ru/forum/",
    "username_claimed": "red",
    "username_unclaimed": "noonewouldeverusethis7"
  },
  "iMGSRC.RU": {
    "errorType": "response_url",
    "errorUrl": "https://imgsrc.ru/",
    "rank": 14987,
    "url": "https://imgsrc.ru/main/user.php?user={}",
    "urlMain": "https://imgsrc.ru/",
    "username_claimed": "blue",
    "username_unclaimed": "noonewouldeverusethis7"
  },
  "igromania": {
    "errorMsg": "\u041f\u043e\u043b\u044c\u0437\u043e\u0432\u0430\u0442\u0435\u043b\u044c \u043d\u0435 \u0437\u0430\u0440\u0435\u0433\u0438\u0441\u0442\u0440\u0438\u0440\u043e\u0432\u0430\u043d \u0438 \u043d\u0435 \u0438\u043c\u0435\u0435\u0442 \u043f\u0440\u043e\u0444\u0438\u043b\u044f \u0434\u043b\u044f \u043f\u0440\u043e\u0441\u043c\u043e\u0442\u0440\u0430.",
    "errorType": "message",
    "rank": 14909,
    "url": "http://forum.igromania.ru/member.php?username={}",
    "urlMain": "http://forum.igromania.ru/",
    "username_claimed": "blue",
    "username_unclaimed": "noonewouldeverusethis7"
  },
  "interpals": {
    "errorMsg": "The requested user does not exist or is inactive",
    "errorType": "message",
    "rank": 7604,
    "url": "https://www.interpals.net/{}",
    "urlMain": "https://www.interpals.net/",
    "username_claimed": "blue",
    "username_unclaimed": "noneownsthisusername"
  },
  "irecommend": {
    "errorType": "status_code",
    "rank": 2376,
    "url": "https://irecommend.ru/users/{}",
    "urlMain": "https://irecommend.ru/",
    "username_claimed": "blue",
    "username_unclaimed": "noonewouldeverusethis7"
  },
  "jeuxvideo": {
    "errorMsg": "Vous \u00eates",
    "errorType": "message",
    "rank": 1557,
    "url": "http://www.jeuxvideo.com/profil/{}?mode=infos",
    "urlMain": "http://www.jeuxvideo.com",
    "username_claimed": "adam",
    "username_unclaimed": "noonewouldeverusethis7"
  },
  "kwork": {
    "errorType": "status_code",
    "rank": 7137,
    "url": "https://kwork.ru/user/{}",
    "urlMain": "https://www.kwork.ru/",
    "username_claimed": "blue",
    "username_unclaimed": "noonewouldeverusethis7"
  },
  "labpentestit": {
    "errorType": "response_url",
    "errorUrl": "https://lab.pentestit.ru/{}",
    "rank": 2280092,
    "url": "https://lab.pentestit.ru/profile/{}",
    "urlMain": "https://lab.pentestit.ru/",
    "username_claimed": "CSV",
    "username_unclaimed": "noonewouldeverusethis7"
  },
  "last.fm": {
    "errorType": "status_code",
    "rank": 1666,
    "url": "https://last.fm/user/{}",
    "urlMain": "https://last.fm/",
    "username_claimed": "blue",
    "username_unclaimed": "noonewouldeverusethis7"
  },
  "leasehackr": {
    "errorType": "status_code",
    "rank": 85106,
    "url": "https://forum.leasehackr.com/u/{}/summary/",
    "urlMain": "https://forum.leasehackr.com/",
    "username_claimed": "adam",
    "username_unclaimed": "noonewouldeverusethis"
  },
  "livelib": {
    "errorType": "status_code",
    "rank": 3809,
    "url": "https://www.livelib.ru/reader/{}",
    "urlMain": "https://www.livelib.ru/",
    "username_claimed": "blue",
    "username_unclaimed": "noonewouldeverusethis7"
  },
  "mastodon.cloud": {
    "errorType": "status_code",
    "rank": 285280,
    "url": "https://mastodon.cloud/@{}",
    "urlMain": "https://mastodon.cloud/",
    "username_claimed": "TheAdmin",
    "username_unclaimed": "noonewouldeverusethis7"
  },
  "mastodon.social": {
    "errorType": "status_code",
    "rank": 4228716,
    "url": "https://mastodon.social/@{}",
    "urlMain": "https://chaos.social/",
    "username_claimed": "Gargron",
    "username_unclaimed": "noonewouldeverusethis7"
  },
  "mastodon.technology": {
    "errorType": "status_code",
    "rank": 1051451,
    "url": "https://mastodon.technology/@{}",
    "urlMain": "https://mastodon.xyz/",
    "username_claimed": "ashfurrow",
    "username_unclaimed": "noonewouldeverusethis7"
  },
  "mastodon.xyz": {
    "errorType": "status_code",
    "rank": 1051451,
    "url": "https://mastodon.xyz/@{}",
    "urlMain": "https://mastodon.xyz/",
    "username_claimed": "TheKinrar",
    "username_unclaimed": "noonewouldeverusethis7"
  },
  "metacritic": {
    "errorMsg": "User not found",
    "errorType": "message",
    "rank": 2499,
    "regexCheck": "^(?![-_])[A-Za-z0-9-_]{3,15}$",
    "url": "https://www.metacritic.com/user/{}",
    "urlMain": "https://www.metacritic.com/",
    "username_claimed": "blue",
    "username_unclaimed": "noonewould"
  },
  "mixer.com": {
    "errorType": "status_code",
    "rank": 1544,
    "url": "https://mixer.com/{}",
    "urlMain": "https://mixer.com/",
    "urlProbe": "https://mixer.com/api/v1/channels/{}",
    "username_claimed": "blue",
    "username_unclaimed": "noonewouldeverusethis7"
  },
  "moikrug": {
    "errorType": "status_code",
    "rank": 174869,
    "url": "https://moikrug.ru/{}",
    "urlMain": "https://moikrug.ru/",
    "username_claimed": "blue",
    "username_unclaimed": "noonewouldeverusethis7"
  },
  "mstdn.io": {
    "errorType": "status_code",
    "rank": 1333764,
    "url": "https://mstdn.io/@{}",
    "urlMain": "https://mstdn.io/",
    "username_claimed": "blue",
    "username_unclaimed": "noonewouldeverusethis7"
  },
  "nightbot": {
    "errorType": "status_code",
    "rank": 10776,
    "url": "https://nightbot.tv/t/{}/commands",
    "urlMain": "https://nightbot.tv/",
    "urlProbe": "https://api.nightbot.tv/1/channels/t/{}",
    "username_claimed": "green",
    "username_unclaimed": "noonewouldeverusethis"
  },
  "nnRU": {
    "errorType": "status_code",
    "rank": 0,
    "url": "https://{}.www.nn.ru/",
    "urlMain": "https://https://www.nn.ru/",
    "username_claimed": "blue",
    "username_unclaimed": "noonewouldeverusethis7"
  },
  "notabug.org": {
    "errorType": "status_code",
    "rank": 145085,
    "url": "https://notabug.org/{}",
    "urlMain": "https://notabug.org/",
    "urlProbe": "https://notabug.org/{}/followers",
    "username_claimed": "red",
    "username_unclaimed": "noonewouldeverusethis7"
  },
  "note": {
    "errorType": "status_code",
    "rank": 861,
    "url": "https://note.com/{}",
    "urlMain": "https://note.com/",
    "username_claimed": "blue",
    "username_unclaimed": "noonewouldeverusethis7"
  },
  "opennet": {
    "errorMsg": "\u0418\u043c\u044f \u0443\u0447\u0430\u0441\u0442\u043d\u0438\u043a\u0430 \u043d\u0435 \u043d\u0430\u0439\u0434\u0435\u043d\u043e",
    "errorType": "message",
    "rank": 65050,
    "url": "https://www.opennet.ru/~{}",
    "urlMain": "https://www.opennet.ru/",
    "username_claimed": "anonismus",
    "username_unclaimed": "noneownsthisusername"
  },
  "opensource": {
    "errorType": "status_code",
    "rank": 7771,
    "url": "https://opensource.com/users/{}",
    "urlMain": "https://opensource.com/",
    "username_claimed": "red",
    "username_unclaimed": "noonewouldeverusethis7"
  },
  "osu!": {
    "errorType": "status_code",
    "rank": 5124,
    "url": "https://osu.ppy.sh/users/{}",
    "urlMain": "https://osu.ppy.sh/",
    "username_claimed": "blue",
    "username_unclaimed": "noonewouldeverusethis7"
  },
  "pedsovet": {
    "errorMsg": "\u041f\u043e\u043b\u044c\u0437\u043e\u0432\u0430\u0442\u0435\u043b\u044c \u043d\u0435 \u043d\u0430\u0439\u0434\u0435\u043d",
    "errorType": "message",
    "rank": 6776,
    "url": "http://pedsovet.su/index/8-0-{}",
    "urlMain": "http://pedsovet.su/",
    "username_claimed": "blue",
    "username_unclaimed": "noonewouldeverusethis7"
  },
  "phpRU": {
    "errorMsg": "\u0423\u043a\u0430\u0437\u0430\u043d\u043d\u044b\u0439 \u043f\u043e\u043b\u044c\u0437\u043e\u0432\u0430\u0442\u0435\u043b\u044c \u043d\u0435 \u043d\u0430\u0439\u0434\u0435\u043d. \u041f\u043e\u0436\u0430\u043b\u0443\u0439\u0441\u0442\u0430, \u0432\u0432\u0435\u0434\u0438\u0442\u0435 \u0434\u0440\u0443\u0433\u043e\u0435 \u0438\u043c\u044f.",
    "errorType": "message",
    "rank": 113717,
    "url": "https://php.ru/forum/members/?username={}",
    "urlMain": "https://php.ru/forum/",
    "username_claimed": "apple",
    "username_unclaimed": "noonewouldeverusethis7"
  },
  "pikabu": {
    "errorType": "status_code",
    "rank": 962,
    "url": "https://pikabu.ru/@{}",
    "urlMain": "https://pikabu.ru/",
    "username_claimed": "blue",
    "username_unclaimed": "noonewouldeverusethis7"
  },
  "pr0gramm": {
    "errorType": "status_code",
    "rank": 3343,
    "url": "https://pr0gramm.com/api/profile/info?name={}",
    "urlMain": "https://pr0gramm.com/",
    "username_claimed": "cha0s",
    "username_unclaimed": "noonewouldeverusethis123123123123123123"
  },
  "pvpru": {
    "errorType": "status_code",
    "rank": 405547,
    "url": "https://pvpru.com/board/member.php?username={}&tab=aboutme#aboutme",
    "urlMain": "https://pvpru.com/",
    "username_claimed": "blue",
    "username_unclaimed": "noonewouldeverusethis7"
  },
  "radio_echo_msk": {
    "errorType": "status_code",
    "rank": 1578,
    "url": "https://echo.msk.ru/users/{}",
    "urlMain": "https://echo.msk.ru/",
    "username_claimed": "blue",
    "username_unclaimed": "noonewouldeverusethis7"
  },
  "radioskot": {
    "errorMsg": "\u041f\u043e\u043b\u044c\u0437\u043e\u0432\u0430\u0442\u0435\u043b\u044c \u043d\u0435 \u043d\u0430\u0439\u0434\u0435\u043d",
    "errorType": "message",
    "rank": 105878,
    "url": "https://radioskot.ru/index/8-0-{}",
    "urlMain": "https://radioskot.ru/",
    "username_claimed": "red",
    "username_unclaimed": "noonewouldeverusethis7"
  },
  "satsisRU": {
    "errorType": "status_code",
    "rank": 447395,
    "url": "https://satsis.info/user/{}",
    "urlMain": "https://satsis.info/",
    "username_claimed": "red",
    "username_unclaimed": "noonewouldeverusethis7"
  },
  "segmentfault": {
    "errorType": "status_code",
    "rank": 678,
    "url": "https://segmentfault.com/u/{}",
    "urlMain": "https://segmentfault.com/",
    "username_claimed": "bule",
    "username_unclaimed": "noonewouldeverusethis7"
  },
  "social.tchncs.de": {
    "errorType": "status_code",
    "rank": 463325,
    "url": "https://social.tchncs.de/@{}",
    "urlMain": "https://social.tchncs.de/",
    "username_claimed": "Milan",
    "username_unclaimed": "noonewouldeverusethis7"
  },
  "soylentnews": {
    "errorMsg": "The user you requested does not exist, no matter how much you wish this might be the case.",
    "errorType": "message",
    "rank": 892920,
    "url": "https://soylentnews.org/~{}",
    "urlMain": "https://soylentnews.org",
    "username_claimed": "adam",
    "username_unclaimed": "noonewouldeverusethis7"
  },
  "sparkpeople": {
    "errorMsg": "We couldn't find that user",
    "errorType": "message",
    "rank": 20132,
    "url": "https://www.sparkpeople.com/mypage.asp?id={}",
    "urlMain": "https://www.sparkpeople.com",
    "username_claimed": "adam",
    "username_unclaimed": "noonewouldeverusethis7"
  },
  "spletnik": {
    "errorType": "status_code",
    "rank": 9356,
    "url": "https://spletnik.ru/user/{}",
    "urlMain": "https://spletnik.ru/",
    "username_claimed": "blue",
    "username_unclaimed": "noonewouldeverusethis7"
  },
  "svidbook": {
    "errorType": "status_code",
    "rank": 5680929,
    "url": "https://www.svidbook.ru/user/{}",
    "urlMain": "https://www.svidbook.ru/",
    "username_claimed": "green",
    "username_unclaimed": "noonewouldeverusethis7"
  },
  "toster": {
    "errorType": "status_code",
    "rank": 10529871,
    "url": "https://www.toster.ru/user/{}/answers",
    "urlMain": "https://www.toster.ru/",
    "username_claimed": "adam",
    "username_unclaimed": "noonewouldeverusethis7"
  },
  "tracr.co": {
    "errorMsg": "No search results",
    "errorType": "message",
    "rank": 1104278,
    "regexCheck": "^[A-Za-z0-9]{2,32}$",
    "url": "https://tracr.co/users/1/{}",
    "urlMain": "https://tracr.co/",
    "username_claimed": "blue",
    "username_unclaimed": "noonewouldeverusethis7"
  },
  "travellerspoint": {
    "errorMsg": "Wooops. Sorry!",
    "errorType": "message",
    "rank": 65743,
    "url": "https://www.travellerspoint.com/users/{}",
    "urlMain": "https://www.travellerspoint.com",
    "username_claimed": "blue",
    "username_unclaimed": "noonewouldeverusethis7"
  },
  "uid": {
    "errorType": "status_code",
    "rank": 22088,
    "url": "http://uid.me/{}",
    "urlMain": "https://uid.me/",
    "username_claimed": "blue",
    "username_unclaimed": "noonewouldeverusethis7"
  },
  "warriorforum": {
    "errorType": "status_code",
    "rank": 3524,
    "url": "https://www.warriorforum.com/members/{}.html",
    "urlMain": "https://www.warriorforum.com/",
    "username_claimed": "blue",
    "username_unclaimed": "noonewouldeverusethis77777"
  },
  "windy": {
    "errorType": "status_code",
    "rank": 2279,
    "url": "https://community.windy.com/user/{}",
    "urlMain": "https://windy.com/",
    "username_claimed": "blue",
    "username_unclaimed": "noonewouldeverusethis7"
  },
  "Xbox Gamertag": {
    "errorType": "status_code",
    "url": "https://xboxgamertag.com/search/{}",
    "urlMain": "https://xboxgamertag.com/",
    "username_claimed": "red",
    "username_unclaimed": "noonewouldeverusethis7"
  }
}
=======
{
  "F6S": {
    "errorType": "status_code",
    "url": "https://www.f6s.com/{}",
    "urlMain": "https://f6s.com/",
    "username_claimed": "vidheeshnacode",
    "username_unclaimed": "noonewouldeverusethis7"
  },
  "getmyuni": {
    "errorType": "status_code",
    "url": "https://www.getmyuni.com/user/{}",
    "urlMain": "https://getmyuni.com/",
    "username_claimed": "vidheeshnacode",
    "username_unclaimed": "noonewouldeverusethis7"
  },
  "polarsteps": {
    "errorType": "status_code",
    "url": "https://www.polarsteps.com/{}",
    "urlMain": "https://polarsteps.com/",
    "username_claimed": "vidheeshnacode",
    "username_unclaimed": "noonewouldeverusethis7"
  },
  "2Dimensions": {
    "errorType": "status_code",
    "rank": 664639,
    "url": "https://2Dimensions.com/a/{}",
    "urlMain": "https://2Dimensions.com/",
    "username_claimed": "blue",
    "username_unclaimed": "noonewouldeverusethis7"
  },
  "3dnews": {
    "errorMsg": "\u041f\u043e\u043b\u044c\u0437\u043e\u0432\u0430\u0442\u0435\u043b\u044c \u043d\u0435 \u0437\u0430\u0440\u0435\u0433\u0438\u0441\u0442\u0440\u0438\u0440\u043e\u0432\u0430\u043d \u0438 \u043d\u0435 \u0438\u043c\u0435\u0435\u0442 \u043f\u0440\u043e\u0444\u0438\u043b\u044f \u0434\u043b\u044f \u043f\u0440\u043e\u0441\u043c\u043e\u0442\u0440\u0430.",
    "errorType": "message",
    "rank": 10569,
    "url": "http://forum.3dnews.ru/member.php?username={}",
    "urlMain": "http://forum.3dnews.ru/",
    "username_claimed": "red",
    "username_unclaimed": "noonewouldeverusethis7"
  },
  "4pda": {
    "errorMsg": "\u041a \u0441\u043e\u0436\u0430\u043b\u0435\u043d\u0438\u044e, \u0412\u0430\u0448 \u043f\u043e\u0438\u0441\u043a \u043d\u0435 \u0434\u0430\u043b \u043d\u0438\u043a\u0430\u043a\u0438\u0445 \u0440\u0435\u0437\u0443\u043b\u044c\u0442\u0430\u0442\u043e\u0432.",
    "errorType": "message",
    "rank": 2814,
    "url": "https://4pda.ru/forum/index.php?act=search&source=pst&noform=1&username={}",
    "urlMain": "https://4pda.ru/",
    "username_claimed": "green",
    "username_unclaimed": "noonewouldeverusethis7"
  },
  "500px": {
    "errorMsg": "Oops! This page doesn\u2019t exist.",
    "errorType": "message",
    "rank": 3453,
    "url": "https://500px.com/{}",
    "urlMain": "https://500px.com/",
    "username_claimed": "blue",
    "username_unclaimed": "noonewouldeverusethis7"
  },
  "7Cups": {
    "errorType": "status_code",
    "rank": 51294,
    "url": "https://www.7cups.com/@{}",
    "urlMain": "https://www.7cups.com/",
    "username_claimed": "blue",
    "username_unclaimed": "noonewouldeverusethis7"
  },
  "About.me": {
    "errorType": "status_code",
    "rank": 11447,
    "url": "https://about.me/{}",
    "urlMain": "https://about.me/",
    "username_claimed": "blue",
    "username_unclaimed": "noonewouldeverusethis7"
  },
  "Academia.edu": {
    "errorType": "status_code",
    "rank": 218,
    "url": "https://independent.academia.edu/{}",
    "urlMain": "https://www.academia.edu/",
    "username_claimed": "blue",
    "username_unclaimed": "noonewouldeverusethis7"
  },
  "Alik.cz": {
    "errorType": "status_code",
    "rank": 845452,
    "url": "https://www.alik.cz/u/{}",
    "urlMain": "https://www.alik.cz/",
    "username_claimed": "julian",
    "username_unclaimed": "noonewouldeverusethis"
  },
  "AllTrails": {
    "errorMsg": "User could not be found.",
    "errorType": "message",
    "rank": 8256,
    "url": "https://www.alltrails.com/members/{}",
    "urlMain": "https://www.alltrails.com/",
    "username_claimed": "blue",
    "username_unclaimed": "noonewouldeverusethis"
  },
  "Anobii": {
    "errorType": "response_url",
    "rank": 43870,
    "url": "https://www.anobii.com/{}/profile",
    "urlMain": "https://www.anobii.com/",
    "username_claimed": "blue",
    "username_unclaimed": "noonewouldeverusethis7"
  },
  "Aptoide": {
    "errorType": "status_code",
    "rank": 5114,
    "url": "https://{}.en.aptoide.com/",
    "urlMain": "https://en.aptoide.com/",
    "username_claimed": "blue",
    "username_unclaimed": "noonewouldeverusethis7"
  },
  "Archive.org": {
    "errorMsg": "cannot find account",
    "errorType": "message",
    "rank": 196,
    "url": "https://archive.org/details/@{}",
    "urlMain": "https://archive.org",
    "username_claimed": "blue",
    "username_unclaimed": "noonewould"
  },
  "Asciinema": {
    "errorType": "status_code",
    "rank": 77227,
    "url": "https://asciinema.org/~{}",
    "urlMain": "https://asciinema.org",
    "username_claimed": "red",
    "username_unclaimed": "noonewouldeverusethis7"
  },
  "Ask Fedora": {
    "errorType": "status_code",
    "rank": 27465,
    "url": "https://ask.fedoraproject.org/u/{}",
    "urlMain": "https://ask.fedoraproject.org/",
    "username_claimed": "red",
    "username_unclaimed": "noonewouldeverusethis7"
  },
  "AskFM": {
    "errorMsg": "Well, apparently not anymore.",
    "errorType": "message",
    "rank": 2888,
    "regexCheck": "^[a-zA-Z0-9_]{3,40}$",
    "url": "https://ask.fm/{}",
    "urlMain": "https://ask.fm/",
    "username_claimed": "blue",
    "username_unclaimed": "noonewouldeverusethis7"
  },
  "Audiojungle": {
    "errorType": "status_code",
    "rank": 5604,
    "url": "https://audiojungle.net/user/{}",
    "urlMain": "https://audiojungle.net/",
    "username_claimed": "blue",
    "username_unclaimed": "noonewouldeverusethis7"
  },
  "Avizo": {
    "errorType": "response_url",
    "errorUrl": "https://www.avizo.cz/",
    "rank": 507599,
    "url": "https://www.avizo.cz/{}/",
    "urlMain": "https://www.avizo.cz/",
    "username_claimed": "blue",
    "username_unclaimed": "noonewouldeverusethis"
  },
  "BLIP.fm": {
    "errorType": "status_code",
    "rank": 145919,
    "url": "https://blip.fm/{}",
    "urlMain": "https://blip.fm/",
    "username_claimed": "blue",
    "username_unclaimed": "noonewouldeverusethis7"
  },
  "BOOTH": {
    "errorType": "response_url",
    "errorUrl": "https://booth.pm/",
    "rank": 7165,
    "url": "https://{}.booth.pm/",
    "urlMain": "https://booth.pm/",
    "username_claimed": "blue",
    "username_unclaimed": "noonewouldeverusethis7"
  },
  "Badoo": {
    "errorType": "status_code",
    "rank": 2111,
    "url": "https://badoo.com/profile/{}",
    "urlMain": "https://badoo.com/",
    "username_claimed": "blue",
    "username_unclaimed": "noonewouldeverusethis7"
  },
  "Bandcamp": {
    "errorType": "status_code",
    "rank": 1090,
    "url": "https://www.bandcamp.com/{}",
    "urlMain": "https://www.bandcamp.com/",
    "username_claimed": "blue",
    "username_unclaimed": "noonewouldeverusethis7"
  },
  "Bazar.cz": {
    "errorType": "response_url",
    "errorUrl": "https://www.bazar.cz/error404.aspx",
    "rank": 708771,
    "url": "https://www.bazar.cz/{}/",
    "urlMain": "https://www.bazar.cz/",
    "username_claimed": "pianina",
    "username_unclaimed": "noonewouldeverusethis"
  },
  "Behance": {
    "errorType": "status_code",
    "rank": 324,
    "url": "https://www.behance.net/{}",
    "urlMain": "https://www.behance.net/",
    "username_claimed": "blue",
    "username_unclaimed": "noonewouldeverusethis7"
  },
  "BitBucket": {
    "errorType": "status_code",
    "rank": 2831,
    "url": "https://bitbucket.org/{}/",
    "urlMain": "https://bitbucket.org/",
    "username_claimed": "white",
    "username_unclaimed": "noonewouldeverusethis7"
  },
  "BitCoinForum": {
    "errorMsg": "The user whose profile you are trying to view does not exist.",
    "errorType": "message",
    "rank": 164864,
    "url": "https://bitcoinforum.com/profile/{}",
    "urlMain": "https://bitcoinforum.com",
    "username_claimed": "bitcoinforum.com",
    "username_unclaimed": "noonewouldeverusethis7"
  },
  "Blogger": {
    "errorType": "status_code",
    "rank": 289,
    "regexCheck": "^[a-zA-Z][a-zA-Z0-9_-]*$",
    "url": "https://{}.blogspot.com",
    "urlMain": "https://www.blogger.com/",
    "username_claimed": "blue",
    "username_unclaimed": "noonewouldeverusethis7"
  },
  "BodyBuilding": {
    "errorType": "response_url",
    "errorUrl": "https://bodyspace.bodybuilding.com/",
    "rank": 2925,
    "url": "https://bodyspace.bodybuilding.com/{}",
    "urlMain": "https://bodyspace.bodybuilding.com/",
    "username_claimed": "blue",
    "username_unclaimed": "noonewouldeverusethis7"
  },
  "Bookcrossing": {
    "errorType": "status_code",
    "rank": 54059,
    "url": "https://www.bookcrossing.com/mybookshelf/{}/",
    "urlMain": "https://www.bookcrossing.com/",
    "username_claimed": "blue",
    "username_unclaimed": "noonewouldeverusethis"
  },
  "BuyMeACoffee": {
    "errorType": "status_code",
    "rank": 13282,
    "url": "https://buymeacoff.ee/{}",
    "urlMain": "https://www.buymeacoffee.com/",
    "urlProbe": "https://www.buymeacoffee.com/{}",
    "username_claimed": "red",
    "username_unclaimed": "noonewouldeverusethis7"
  },
  "BuzzFeed": {
    "errorType": "status_code",
    "rank": 402,
    "url": "https://buzzfeed.com/{}",
    "urlMain": "https://buzzfeed.com/",
    "username_claimed": "blue",
    "username_unclaimed": "xgtrq"
  },
  "CNET": {
    "errorType": "status_code",
    "rank": 147,
    "url": "https://www.cnet.com/profiles/{}/",
    "urlMain": "https://www.cnet.com/",
    "username_claimed": "blue",
    "username_unclaimed": "noonewouldeverusethis"
  },
  "Carbonmade": {
    "errorType": "response_url",
    "errorUrl": "https://carbonmade.com/fourohfour?domain={}.carbonmade.com",
    "rank": 26142,
    "url": "https://{}.carbonmade.com",
    "urlMain": "https://carbonmade.com/",
    "username_claimed": "jenny",
    "username_unclaimed": "noonewouldeverusethis7"
  },
  "Career.habr": {
    "errorMsg": "<h1>\u041e\u0448\u0438\u0431\u043a\u0430 404</h1>",
    "errorType": "message",
    "rank": 1337,
    "url": "https://career.habr.com/{}",
    "urlMain": "https://career.habr.com/",
    "username_claimed": "blue",
    "username_unclaimed": "noonewouldeverusethis7"
  },
  "CashMe": {
    "errorType": "status_code",
    "rank": 0,
    "url": "https://cash.me/${}",
    "urlMain": "https://cash.me/",
    "username_claimed": "Jenny",
    "username_unclaimed": "noonewouldeverusethis7"
  },
  "Cent": {
    "errorMsg": "<title>Cent</title>",
    "errorType": "message",
    "rank": 118892,
    "url": "https://beta.cent.co/@{}",
    "urlMain": "https://cent.co/",
    "username_claimed": "blue",
    "username_unclaimed": "noonewouldeverusethis7"
  },
  "Championat": {
    "errorType": "status_code",
    "rank": 1945,
    "url": "https://www.championat.com/user/{}",
    "urlMain": "https://www.championat.com/",
    "username_claimed": "blue",
    "username_unclaimed": "noonewouldeverusethis7"
  },
  "Chatujme.cz": {
    "errorMsg": "Neexistujic\u00ed profil",
    "errorType": "message",
    "regexCheck": "^[a-zA-Z][a-zA-Z1-9_-]*$",
    "rank": 9812219,
    "url": "https://profil.chatujme.cz/{}",
    "urlMain": "https://chatujme.cz/",
    "username_claimed": "david",
    "username_unclaimed": "noonewouldeverusethis"
  },
  "Chess": {
    "errorMsg": "Missing page... somebody made a wrong move.",
    "errorType": "message",
    "rank": 590,
    "url": "https://www.chess.com/ru/member/{}",
    "urlMain": "https://www.chess.com/ru/",
    "username_claimed": "blue",
    "username_unclaimed": "noonewouldeverusethis7"
  },
  "Cloob": {
    "errorType": "status_code",
    "rank": 10574,
    "url": "https://www.cloob.com/name/{}",
    "urlMain": "https://www.cloob.com/",
    "username_claimed": "blue",
    "username_unclaimed": "noonewouldeverusethis7"
  },
  "CloudflareCommunity": {
    "errorType": "status_code",
    "rank": 1469,
    "url": "https://community.cloudflare.com/u/{}",
    "urlMain": "https://community.cloudflare.com/",
    "username_claimed": "blue",
    "username_unclaimed": "noonewouldeverusethis"
  },
  "Clozemaster": {
    "errorType": "status_code",
    "rank": 66473,
    "url": "https://www.clozemaster.com/players/{}",
    "urlMain": "https://www.clozemaster.com",
    "username_claimed": "green",
    "username_unclaimed": "noonewouldeverusethis7"
  },
  "Codecademy": {
    "errorType": "status_code",
    "rank": 1883,
    "url": "https://www.codecademy.com/profiles/{}",
    "urlMain": "https://www.codecademy.com/",
    "username_claimed": "blue",
    "username_unclaimed": "noonewouldeverusethis7"
  },
  "Codechef": {
    "errorType": "response_url",
    "errorUrl": "https://www.codechef.com/",
    "rank": 9625,
    "url": "https://www.codechef.com/users/{}",
    "urlMain": "https://www.codechef.com/",
    "username_claimed": "blue",
    "username_unclaimed": "noonewouldeverusethis7"
  },
  "Codewars": {
    "errorType": "status_code",
    "rank": 19606,
    "url": "https://www.codewars.com/users/{}",
    "urlMain": "https://www.codewars.com",
    "username_claimed": "example",
    "username_unclaimed": "noonewouldeverusethis7"
  },
  "Contently": {
    "errorMsg": "We can't find that page!",
    "errorType": "message",
    "rank": 13782,
    "regexCheck": "^[a-zA-Z][a-zA-Z0-9_-]*$",
    "url": "https://{}.contently.com/",
    "urlMain": "https://contently.com/",
    "username_claimed": "jordanteicher",
    "username_unclaimed": "noonewouldeverusethis7"
  },
  "Coroflot": {
    "errorType": "status_code",
    "rank": 40597,
    "url": "https://www.coroflot.com/{}",
    "urlMain": "https://coroflot.com/",
    "username_claimed": "blue",
    "username_unclaimed": "noonewouldeverusethis7"
  },
  "Countable": {
    "errorType": "status_code",
    "rank": 257457,
    "url": "https://www.countable.us/{}",
    "urlMain": "https://www.countable.us/",
    "username_claimed": "blue",
    "username_unclaimed": "noonewouldeverusethis7"
  },
  "Cracked": {
    "errorType": "response_url",
    "errorUrl": "https://www.cracked.com/",
    "rank": 4551,
    "url": "https://www.cracked.com/members/{}/",
    "urlMain": "https://www.cracked.com/",
    "username_claimed": "blue",
    "username_unclaimed": "noonewouldeverusethis"
  },
  "Crevado": {
    "errorType": "status_code",
    "rank": 200626,
    "url": "https://{}.crevado.com",
    "urlMain": "https://crevado.com/",
    "username_claimed": "blue",
    "username_unclaimed": "noonewouldeverusethis7"
  },
  "Crunchyroll": {
    "errorType": "status_code",
    "rank": 545,
    "url": "https://www.crunchyroll.com/user/{}",
    "urlMain": "https://www.crunchyroll.com/",
    "username_claimed": "blue",
    "username_unclaimed": "noonewouldeverusethis7"
  },
  "DEV Community": {
    "errorType": "status_code",
    "rank": 7362,
    "regexCheck": "^[a-zA-Z][a-zA-Z0-9_-]*$",
    "url": "https://dev.to/{}",
    "urlMain": "https://dev.to/",
    "username_claimed": "blue",
    "username_unclaimed": "noonewouldeverusethis7"
  },
  "DailyMotion": {
    "errorType": "status_code",
    "rank": 207,
    "url": "https://www.dailymotion.com/{}",
    "urlMain": "https://www.dailymotion.com/",
    "username_claimed": "blue",
    "username_unclaimed": "noonewouldeverusethis7"
  },
  "Designspiration": {
    "errorType": "status_code",
    "rank": 5627019,
    "url": "https://www.designspiration.net/{}/",
    "urlMain": "https://www.designspiration.net/",
    "username_claimed": "blue",
    "username_unclaimed": "noonewouldeverusethis7"
  },
  "DeviantART": {
    "errorType": "status_code",
    "rank": 529,
    "regexCheck": "^[a-zA-Z][a-zA-Z0-9_-]*$",
    "url": "https://{}.deviantart.com",
    "urlMain": "https://deviantart.com",
    "username_claimed": "blue",
    "username_unclaimed": "noonewouldeverusethis7"
  },
  "Discogs": {
    "errorType": "status_code",
    "rank": 1056,
    "url": "https://www.discogs.com/user/{}",
    "urlMain": "https://www.discogs.com/",
    "username_claimed": "blue",
    "username_unclaimed": "noonewouldeverusethis7"
  },
  "Discuss.Elastic.co": {
    "errorType": "status_code",
    "rank": 6815,
    "url": "https://discuss.elastic.co/u/{}",
    "urlMain": "https://discuss.elastic.co/",
    "username_claimed": "blue",
    "username_unclaimed": "noonewouldeverusethis7"
  },
  "Disqus": {
    "errorType": "status_code",
    "rank": 1078,
    "url": "https://disqus.com/{}",
    "urlMain": "https://disqus.com/",
    "username_claimed": "blue",
    "username_unclaimed": "noonewouldeverusethis7"
  },
  "Docker Hub": {
    "errorType": "status_code",
    "rank": 3310,
    "url": "https://hub.docker.com/u/{}/",
    "urlMain": "https://hub.docker.com/",
    "urlProbe": "https://hub.docker.com/v2/users/{}/",
    "username_claimed": "blue",
    "username_unclaimed": "noonewouldeverusethis7"
  },
  "Dribbble": {
    "errorMsg": "Whoops, that page is gone.",
    "errorType": "message",
    "rank": 1163,
    "regexCheck": "^[a-zA-Z][a-zA-Z0-9_-]*$",
    "url": "https://dribbble.com/{}",
    "urlMain": "https://dribbble.com/",
    "username_claimed": "blue",
    "username_unclaimed": "noonewouldeverusethis7"
  },
  "Duolingo": {
    "errorMsg": "{\"users\":[]}",
    "errorType": "message",
    "rank": 397,
    "url": "https://www.duolingo.com/profile/{}",
    "urlMain": "https://duolingo.com/",
    "urlProbe": "https://www.duolingo.com/2017-06-30/users?username={}",
    "username_claimed": "blue",
    "username_unclaimed": "noonewouldeverusethis7"
  },
  "Ebay": {
    "errorMsg": "The User ID you entered was not found",
    "errorType": "message",
    "rank": 56,
    "url": "https://www.ebay.com/usr/{}",
    "urlMain": "https://www.ebay.com/",
    "username_claimed": "blue",
    "username_unclaimed": "noonewouldeverusethis7"
  },
  "Ello": {
    "errorMsg": "We couldn't find the page you're looking for",
    "errorType": "message",
    "rank": 50193,
    "url": "https://ello.co/{}",
    "urlMain": "https://ello.co/",
    "username_claimed": "blue",
    "username_unclaimed": "noonewouldeverusethis7"
  },
  "Etsy": {
    "errorType": "status_code",
    "rank": 161,
    "url": "https://www.etsy.com/shop/{}",
    "urlMain": "https://www.etsy.com/",
    "username_claimed": "JennyKrafts",
    "username_unclaimed": "noonewouldeverusethis7"
  },
  "Euw": {
    "errorMsg": "This summoner is not registered at OP.GG. Please check spelling.",
    "errorType": "message",
    "rank": 291,
    "url": "https://euw.op.gg/summoner/userName={}",
    "urlMain": "https://euw.op.gg/",
    "username_claimed": "blue",
    "username_unclaimed": "noonewouldeverusethis7"
  },
  "EyeEm": {
    "errorType": "response_url",
    "errorUrl": "https://www.eyeem.com/",
    "rank": 38664,
    "url": "https://www.eyeem.com/u/{}",
    "urlMain": "https://www.eyeem.com/",
    "username_claimed": "blue",
    "username_unclaimed": "noonewouldeverusethis7"
  },
  "F3.cool": {
    "errorType": "status_code",
    "rank": 54043,
    "url": "https://f3.cool/{}/",
    "urlMain": "https://f3.cool/",
    "username_claimed": "blue",
    "username_unclaimed": "noonewouldeverusethis7"
  },
  "Facebook": {
    "errorType": "status_code",
    "rank": 7,
    "regexCheck": "^[a-zA-Z0-9\\.]{3,49}(?<!\\.com|\\.org|\\.net)$",
    "url": "https://www.facebook.com/{}",
    "urlMain": "https://www.facebook.com/",
    "username_claimed": "blue",
    "username_unclaimed": "noonewouldeverusethis7"
  },
  "Facenama": {
    "errorType": "response_url",
    "errorUrl": "https://facenama.com/404.html",
    "rank": 6590,
    "url": "https://facenama.com/{}",
    "urlMain": "https://facenama.com/",
    "username_claimed": "blue",
    "username_unclaimed": "noonewouldeverusethis77"
  },
  "Fandom": {
    "errorType": "status_code",
    "rank": 91,
    "url": "https://www.fandom.com/u/{}",
    "urlMain": "https://www.fandom.com/",
    "username_claimed": "Jungypoo",
    "username_unclaimed": "noonewouldeverusethis7"
  },
  "Filmogs": {
    "errorType": "status_code",
    "rank": 0,
    "url": "https://www.filmo.gs/users/{}",
    "urlMain": "https://www.filmo.gs/",
    "username_claimed": "cupparober",
    "username_unclaimed": "noonewouldeverusethis7"
  },
  "Fiverr": {
    "errorType": "response_url",
    "errorUrl": "https://www.fiverr.com/",
    "rank": 457,
    "url": "https://www.fiverr.com/{}",
    "urlMain": "https://www.fiverr.com/",
    "username_claimed": "blue",
    "username_unclaimed": "noonewouldeverusethis"
  },
  "Flickr": {
    "errorType": "status_code",
    "rank": 917,
    "url": "https://www.flickr.com/people/{}",
    "urlMain": "https://www.flickr.com/",
    "username_claimed": "blue",
    "username_unclaimed": "noonewouldeverusethis7"
  },
  "Flightradar24": {
    "errorType": "status_code",
    "rank": 1339,
    "regexCheck": "^[a-zA-Z0-9_]{3,20}$",
    "url": "https://my.flightradar24.com/{}",
    "urlMain": "https://www.flightradar24.com/",
    "username_claimed": "jebbrooks",
    "username_unclaimed": "xgtrq"
  },
  "Flipboard": {
    "errorType": "status_code",
    "rank": 5766,
    "regexCheck": "^([a-zA-Z0-9_]){1,15}$",
    "url": "https://flipboard.com/@{}",
    "urlMain": "https://flipboard.com/",
    "username_claimed": "blue",
    "username_unclaimed": "noonewould"
  },
  "Football": {
    "errorMsg": "\u041f\u043e\u043b\u044c\u0437\u043e\u0432\u0430\u0442\u0435\u043b\u044c \u0441 \u0442\u0430\u043a\u0438\u043c \u0438\u043c\u0435\u043d\u0435\u043c \u043d\u0435 \u043d\u0430\u0439\u0434\u0435\u043d",
    "errorType": "message",
    "rank": 50289,
    "url": "https://www.rusfootball.info/user/{}/",
    "urlMain": "https://www.rusfootball.info/",
    "username_claimed": "solo87",
    "username_unclaimed": "noonewouldeverusethis7"
  },
  "FortniteTracker": {
    "errorType": "status_code",
    "rank": 5617,
    "url": "https://fortnitetracker.com/profile/all/{}",
    "urlMain": "https://fortnitetracker.com/challenges",
    "username_claimed": "blue",
    "username_unclaimed": "noonewouldeverusethis"
  },
  "Freelance.habr": {
    "errorMsg": "<div class=\"icon_user_locked\"></div>",
    "errorType": "message",
    "rank": 1337,
    "url": "https://freelance.habr.com/freelancers/{}",
    "urlMain": "https://freelance.habr.com/",
    "username_claimed": "adam",
    "username_unclaimed": "noonewouldeverusethis7"
  },
  "Freelancer.com": {
   "errorMsg": "\"users\":{}",
   "errorType": "message",
    "rank": 576,
    "url": "https://www.freelancer.com/api/users/0.1/users?usernames%5B%5D={}&compact=true",
    "urlMain": "https://www.freelancer.com/",
    "username_claimed": "red0xff",
    "username_unclaimed": "noonewouldeverusethis"
  },
  "Freesound": {
    "errorType": "status_code",
    "rank": 6938,
    "url": "https://freesound.org/people/{}/",
    "urlMain": "https://freesound.org/",
    "username_claimed": "blue",
    "username_unclaimed": "noonewouldeverusethis"
  },
  "GDProfiles": {
    "errorType": "status_code",
    "rank": 1610005,
    "url": "https://gdprofiles.com/{}",
    "urlMain": "https://gdprofiles.com/",
    "username_claimed": "blue",
    "username_unclaimed": "noonewouldeverusethis"
  },
  "Gamespot": {
    "errorType": "status_code",
    "rank": 519,
    "url": "https://www.gamespot.com/profile/{}/",
    "urlMain": "https://www.gamespot.com/",
    "username_claimed": "blue",
    "username_unclaimed": "noonewouldeverusethis"
  },
  "Giphy": {
    "errorType": "status_code",
    "rank": 580,
    "url": "https://giphy.com/{}",
    "urlMain": "https://giphy.com/",
    "username_claimed": "blue",
    "username_unclaimed": "noonewouldeverusethis7"
  },
  "GitHub": {
    "errorType": "status_code",
    "rank": 81,
    "regexCheck": "^[a-zA-Z0-9](?:[a-zA-Z0-9]|-(?=[a-zA-Z0-9])){0,38}$",
    "url": "https://www.github.com/{}",
    "urlMain": "https://www.github.com/",
    "username_claimed": "blue",
    "username_unclaimed": "noonewouldeverusethis7"
  },
  "GitLab": {
    "errorMsg": "[]",
    "errorType": "message",
    "rank": 3707,
    "url": "https://gitlab.com/{}",
    "urlMain": "https://gitlab.com/",
    "urlProbe": "https://gitlab.com/api/v4/users?username={}",
    "username_claimed": "blue",
    "username_unclaimed": "noonewouldeverusethis7"
  },
  "Gitee": {
    "errorType": "status_code",
    "rank": 5518,
    "url": "https://gitee.com/{}",
    "urlMain": "https://gitee.com/",
    "username_claimed": "wizzer",
    "username_unclaimed": "noonewouldeverusethis7"
  },
  "GoodReads": {
    "errorType": "status_code",
    "rank": 326,
    "url": "https://www.goodreads.com/{}",
    "urlMain": "https://www.goodreads.com/",
    "username_claimed": "blue",
    "username_unclaimed": "noonewouldeverusethis7"
  },
  "Gravatar": {
    "errorType": "status_code",
    "rank": 5492,
    "url": "http://en.gravatar.com/{}",
    "urlMain": "http://en.gravatar.com/",
    "username_claimed": "blue",
    "username_unclaimed": "noonewouldeverusethis7"
  },
  "Gumroad": {
    "errorMsg": "Page not found.",
    "errorType": "message",
    "rank": 4049,
    "url": "https://www.gumroad.com/{}",
    "urlMain": "https://www.gumroad.com/",
    "username_claimed": "blue",
    "username_unclaimed": "noonewouldeverusethis7"
  },
  "GunsAndAmmo": {
    "errorType": "status_code",
    "rank": 160298,
    "url": "https://forums.gunsandammo.com/profile/{}",
    "urlMain": "https://gunsandammo.com/",
    "username_claimed": "adam",
    "username_unclaimed": "noonewouldeverusethis7"
  },
  "GuruShots": {
    "errorType": "status_code",
    "rank": 17413,
    "url": "https://gurushots.com/{}/photos",
    "urlMain": "https://gurushots.com/",
    "username_claimed": "blue",
    "username_unclaimed": "noonewouldeverusethis7"
  },
  "HackTheBox": {
    "errorType": "status_code",
    "rank": 44381,
    "url": "https://forum.hackthebox.eu/profile/{}",
    "urlMain": "https://forum.hackthebox.eu/",
    "username_claimed": "angar",
    "username_unclaimed": "noonewouldeverusethis"
  },
  "HackerNews": {
    "errorMsg": "No such user.",
    "errorType": "message",
    "rank": 5220,
    "url": "https://news.ycombinator.com/user?id={}",
    "urlMain": "https://news.ycombinator.com/",
    "username_claimed": "blue",
    "username_unclaimed": "noonewouldeverusethis7"
  },
  "HackerOne": {
    "errorMsg": "Page not found",
    "errorType": "message",
    "rank": 24074,
    "url": "https://hackerone.com/{}",
    "urlMain": "https://hackerone.com/",
    "username_claimed": "blue",
    "username_unclaimed": "noonewouldeverusethis7"
  },
  "HackerRank": {
    "errorMsg": "Something went wrong",
    "errorType": "message",
    "rank": 3044,
    "url": "https://hackerrank.com/{}",
    "urlMain": "https://hackerrank.com/",
    "username_claimed": "satznova",
    "username_unclaimed": "noonewouldeverusethis7"
  },
  "House-Mixes.com": {
    "errorMsg": "Profile Not Found",
    "errorType": "message",
    "rank": 979956,
    "regexCheck": "^[a-zA-Z0-9]+(-[a-zA-Z0-9]+)*$",
    "url": "https://www.house-mixes.com/profile/{}",
    "urlMain": "https://www.house-mixes.com/",
    "username_claimed": "blue",
    "username_unclaimed": "noonewouldeverusethis7"
  },
  "Houzz": {
    "errorMsg": "The page you requested was not found.",
    "errorType": "message",
    "rank": 1833,
    "url": "https://houzz.com/user/{}",
    "urlMain": "https://houzz.com/",
    "username_claimed": "blue",
    "username_unclaimed": "noonewouldeverusethis7"
  },
  "HubPages": {
    "errorType": "status_code",
    "rank": 3739,
    "url": "https://hubpages.com/@{}",
    "urlMain": "https://hubpages.com/",
    "username_claimed": "blue",
    "username_unclaimed": "noonewouldeverusethis"
  },
  "Hubski": {
    "errorMsg": "No such user",
    "errorType": "message",
    "rank": 199033,
    "url": "https://hubski.com/user/{}",
    "urlMain": "https://hubski.com/",
    "username_claimed": "blue",
    "username_unclaimed": "noonewouldeverusethis7"
  },
  "IFTTT": {
    "errorMsg": "The requested page or file does not exist",
    "errorType": "message",
    "rank": 9039,
    "regexCheck": "^[A-Za-z0-9]{3,35}$",
    "url": "https://www.ifttt.com/p/{}",
    "urlMain": "https://www.ifttt.com/",
    "username_claimed": "blue",
    "username_unclaimed": "noonewouldeverusethis7"
  },
  "ImageShack": {
    "errorType": "response_url",
    "errorUrl": "https://imageshack.us/",
    "rank": 42021,
    "url": "https://imageshack.us/user/{}",
    "urlMain": "https://imageshack.us/",
    "username_claimed": "blue",
    "username_unclaimed": "noonewouldeverusethis7"
  },
  "ImgUp.cz": {
    "errorType": "status_code",
    "rank": 2727868,
    "url": "https://imgup.cz/{}",
    "urlMain": "https://imgup.cz/",
    "username_claimed": "adam",
    "username_unclaimed": "noonewouldeverusethis"
  },
  "Instagram": {
    "errorType": "status_code",
    "rank": 35,
    "request_head_only": false,
    "url": "https://www.instagram.com/{}",
    "urlMain": "https://www.instagram.com/",
    "username_claimed": "blue",
    "username_unclaimed": "noonewouldeverusethis7"
  },
  "Instructables": {
    "errorMsg": "404: We're sorry, things break sometimes",
    "errorType": "message",
    "rank": 1165,
    "url": "https://www.instructables.com/member/{}",
    "urlMain": "https://www.instructables.com/",
    "username_claimed": "blue",
    "username_unclaimed": "noonewouldeverusethis7"
  },
  "Issuu": {
    "errorType": "status_code",
    "rank": 543,
    "url": "https://issuu.com/{}",
    "urlMain": "https://issuu.com/",
    "username_claimed": "jenny",
    "username_unclaimed": "noonewouldeverusethis7"
  },
  "Itch.io": {
    "errorType": "status_code",
    "rank": 2210,
    "url": "https://{}.itch.io/",
    "urlMain": "https://itch.io/",
    "username_claimed": "blue",
    "username_unclaimed": "noonewouldeverusethis7"
  },
  "Jimdo": {
    "errorType": "status_code",
    "noPeriod": "True",
    "rank": 27580,
    "url": "https://{}.jimdosite.com",
    "urlMain": "https://jimdosite.com/",
    "username_claimed": "jenny",
    "username_unclaimed": "noonewouldeverusethis7"
  },
  "Kaggle": {
    "errorType": "status_code",
    "rank": 2648,
    "url": "https://www.kaggle.com/{}",
    "urlMain": "https://www.kaggle.com/",
    "username_claimed": "dansbecker",
    "username_unclaimed": "noonewouldeverusethis7"
  },
  "Kali community": {
    "errorMsg": "This user has not registered and therefore does not have a profile to view.",
    "errorType": "message",
    "rank": 7440,
    "url": "https://forums.kali.org/member.php?username={}",
    "urlMain": "https://forums.kali.org/",
    "username_claimed": "blue",
    "username_unclaimed": "noonewouldeverusethis7"
  },
  "Keybase": {
    "errorType": "status_code",
    "rank": 56712,
    "url": "https://keybase.io/{}",
    "urlMain": "https://keybase.io/",
    "username_claimed": "blue",
    "username_unclaimed": "noonewouldeverusethis7"
  },
  "Kik": {
    "errorMsg": "The page you requested was not found",
    "errorType": "message",
    "rank": 565825,
    "url": "https://ws2.kik.com/user/{}",
    "urlMain": "http://kik.me/",
    "username_claimed": "blue",
    "username_unclaimed": "noonewouldeverusethis7"
  },
  "Kongregate": {
    "errorMsg": "Sorry, no account with that name was found.",
    "errorType": "message",
    "rank": 2732,
    "regexCheck": "^[a-zA-Z][a-zA-Z0-9_-]*$",
    "url": "https://www.kongregate.com/accounts/{}",
    "urlMain": "https://www.kongregate.com/",
    "username_claimed": "blue",
    "username_unclaimed": "noonewouldeverusethis7"
  },
  "LOR": {
    "errorType": "status_code",
    "rank": 38696,
    "url": "https://www.linux.org.ru/people/{}/profile",
    "urlMain": "https://linux.org.ru/",
    "username_claimed": "red",
    "username_unclaimed": "noonewouldeverusethis7"
  },
  "Launchpad": {
    "errorType": "status_code",
    "rank": 9993,
    "url": "https://launchpad.net/~{}",
    "urlMain": "https://launchpad.net/",
    "username_claimed": "blue",
    "username_unclaimed": "noonewouldeverusethis7"
  },
  "LeetCode": {
    "errorType": "status_code",
    "rank": 2895,
    "url": "https://leetcode.com/{}",
    "urlMain": "https://leetcode.com/",
    "username_claimed": "blue",
    "username_unclaimed": "noonewouldeverusethis7"
  },
  "Letterboxd": {
    "errorMsg": "Sorry, we can\u2019t find the page you\u2019ve requested.",
    "errorType": "message",
    "rank": 4053,
    "url": "https://letterboxd.com/{}",
    "urlMain": "https://letterboxd.com/",
    "username_claimed": "blue",
    "username_unclaimed": "noonewouldeverusethis7"
  },
  "Lichess": {
    "errorMsg": "Page not found!",
    "errorType": "message",
    "rank": 2163,
    "url": "https://lichess.org/@/{}",
    "urlMain": "https://lichess.org",
    "username_claimed": "blue",
    "username_unclaimed": "noonewouldeverusethis7"
  },
  "LiveJournal": {
    "errorType": "status_code",
    "rank": 430,
    "regexCheck": "^[a-zA-Z][a-zA-Z0-9_-]*$",
    "url": "https://{}.livejournal.com",
    "urlMain": "https://www.livejournal.com/",
    "username_claimed": "blue",
    "username_unclaimed": "noonewouldeverusethis7"
  },
  "LiveLeak": {
    "errorMsg": "channel not found",
    "errorType": "message",
    "rank": 3625,
    "url": "https://www.liveleak.com/c/{}",
    "urlMain": "https://www.liveleak.com/",
    "username_claimed": "blue",
    "username_unclaimed": "noonewouldeverusethis"
  },
  "Lobsters": {
    "errorType": "status_code",
    "rank": 152798,
    "regexCheck": "[A-Za-z0-9][A-Za-z0-9_-]{0,24}",
    "url": "https://lobste.rs/u/{}",
    "urlMain": "https://lobste.rs/",
    "username_claimed": "jcs",
    "username_unclaimed": "noonewouldeverusethis7"
  },
  "Lolchess": {
    "errorMsg": "No search results",
    "errorType": "message",
    "rank": 3195,
    "url": "https://lolchess.gg/profile/na/{}",
    "urlMain": "https://lolchess.gg/",
    "username_claimed": "blue",
    "username_unclaimed": "noonewouldeverusethis7"
  },
  "Medium": {
    "errorType": "status_code",
    "rank": 72,
    "url": "https://medium.com/@{}",
    "urlMain": "https://medium.com/",
    "username_claimed": "blue",
    "username_unclaimed": "noonewouldeverusethis7"
  },
  "MeetMe": {
    "errorType": "response_url",
    "errorUrl": "https://www.meetme.com/",
    "rank": 23062,
    "url": "https://www.meetme.com/{}",
    "urlMain": "https://www.meetme.com/",
    "username_claimed": "blue",
    "username_unclaimed": "noonewouldeverusethis7"
  },
  "Memrise": {
    "errorType": "response_url",
    "errorUrl": "https://www.memrise.com/",
    "rank": 4813,
    "url": "https://www.memrise.com/user/{}/",
    "urlMain": "https://www.memrise.com/",
    "username_claimed": "blue",
    "username_unclaimed": "noonewouldeverusethis7"
  },
  "MixCloud": {
    "errorType": "status_code",
    "rank": 2403,
    "url": "https://www.mixcloud.com/{}/",
    "urlMain": "https://www.mixcloud.com/",
    "urlProbe": "https://api.mixcloud.com/{}/",
    "username_claimed": "jenny",
    "username_unclaimed": "noonewouldeverusethis7"
  },
  "MyAnimeList": {
    "errorType": "status_code",
    "rank": 957,
    "url": "https://myanimelist.net/profile/{}",
    "urlMain": "https://myanimelist.net/",
    "username_claimed": "blue",
    "username_unclaimed": "noonewouldeverusethis7"
  },
  "Myspace": {
    "errorType": "status_code",
    "rank": 2540,
    "url": "https://myspace.com/{}",
    "urlMain": "https://myspace.com/",
    "username_claimed": "blue",
    "username_unclaimed": "noonewouldeverusethis7"
  },
  "NICommunityForum": {
    "errorMsg": "The specified member cannot be found",
    "errorType": "message",
    "rank": 6996,
    "url": "https://www.native-instruments.com/forum/members?username={}",
    "urlMain": "https://www.native-instruments.com/forum/",
    "username_claimed": "blue",
    "username_unclaimed": "noonewouldeverusethis"
  },
  "NPM": {
    "errorType": "status_code",
    "rank": 5926,
    "url": "https://www.npmjs.com/~{}",
    "urlMain": "https://www.npmjs.com/",
    "username_claimed": "kennethsweezy",
    "username_unclaimed": "noonewould"
  },
  "NPM-Package": {
    "errorType": "status_code",
    "rank": 5926,
    "url": "https://www.npmjs.com/package/{}",
    "urlMain": "https://www.npmjs.com/",
    "username_claimed": "blue",
    "username_unclaimed": "noonewouldeverusethis7"
  },
  "NameMC (Minecraft.net skins)": {
    "errorMsg": "Profiles: 0 results",
    "errorType": "message",
    "rank": 7282,
    "url": "https://namemc.com/profile/{}",
    "urlMain": "https://namemc.com/",
    "username_claimed": "blue",
    "username_unclaimed": "noonewouldeverusethis7"
  },
  "NationStates Nation": {
    "errorMsg": "Was this your nation? It may have ceased to exist due to inactivity, but can rise again!",
    "errorType": "message",
    "rank": 48529,
    "url": "https://nationstates.net/nation={}",
    "urlMain": "https://nationstates.net",
    "username_claimed": "the_holy_principality_of_saint_mark",
    "username_unclaimed": "noonewould"
  },
  "NationStates Region": {
    "errorMsg": "does not exist.",
    "errorType": "message",
    "rank": 48529,
    "url": "https://nationstates.net/region={}",
    "urlMain": "https://nationstates.net",
    "username_claimed": "the_west_pacific",
    "username_unclaimed": "noonewould"
  },
  "Newgrounds": {
    "errorType": "status_code",
    "rank": 6797,
    "regexCheck": "^[a-zA-Z][a-zA-Z0-9_-]*$",
    "url": "https://{}.newgrounds.com",
    "urlMain": "https://newgrounds.com",
    "username_claimed": "blue",
    "username_unclaimed": "noonewouldeverusethis7"
  },
  "OK": {
    "errorType": "status_code",
    "rank": 63,
    "regexCheck": "^[a-zA-Z][a-zA-Z0-9_.-]*$",
    "url": "https://ok.ru/{}",
    "urlMain": "https://ok.ru/",
    "username_claimed": "ok",
    "username_unclaimed": "noonewouldeverusethis7"
  },
  "OpenCollective": {
    "errorType": "status_code",
    "rank": 39473,
    "url": "https://opencollective.com/{}",
    "urlMain": "https://opencollective.com/",
    "username_claimed": "sindresorhus",
    "username_unclaimed": "noonewouldeverusethis7"
  },
  "OpenStreetMap": {
    "errorType": "status_code",
    "rank": 8544,
    "url": "https://www.openstreetmap.org/user/{}",
    "urlMain": "https://www.openstreetmap.org/",
    "username_claimed": "blue",
    "username_unclaimed": "noonewouldeverusethis7"
  },
  "Oracle Community": {
    "errorType": "status_code",
    "rank": 587,
    "url": "https://community.oracle.com/people/{}",
    "urlMain": "https://community.oracle.com",
    "username_claimed": "blue",
    "username_unclaimed": "noonewouldeverusethis7"
  },
  "Otzovik": {
    "errorType": "status_code",
    "rank": 2058,
    "url": "https://otzovik.com/profile/{}",
    "urlMain": "https://otzovik.com/",
    "username_claimed": "blue",
    "username_unclaimed": "noonewouldeverusethis7"
  },
  "OurDJTalk": {
    "errorMsg": "The specified member cannot be found",
    "errorType": "message",
    "rank": 2697698,
    "url": "https://ourdjtalk.com/members?username={}",
    "urlMain": "https://ourdjtalk.com/",
    "username_claimed": "steve",
    "username_unclaimed": "noonewouldeverusethis"
  },
  "PCGamer": {
    "errorMsg": "The specified member cannot be found. Please enter a member's entire name.",
    "errorType": "message",
    "rank": 973,
    "url": "https://forums.pcgamer.com/members/?username={}",
    "urlMain": "https://pcgamer.com",
    "username_claimed": "admin",
    "username_unclaimed": "noonewouldeverusethis7"
  },
  "PCPartPicker": {
    "errorType": "status_code",
    "rank": 2471,
    "url": "https://pcpartpicker.com/user/{}",
    "urlMain": "https://pcpartpicker.com",
    "username_claimed": "blue",
    "username_unclaimed": "noonewouldeverusethis7"
  },
  "PSNProfiles.com": {
    "errorType": "response_url",
    "errorUrl": "https://psnprofiles.com/?psnId={}",
    "rank": 11533,
    "url": "https://psnprofiles.com/{}",
    "urlMain": "https://psnprofiles.com/",
    "username_claimed": "blue",
    "username_unclaimed": "noonewouldeverusethis"
  },
  "Packagist": {
    "errorType": "response_url",
    "errorUrl": "https://packagist.org/search/?q={}&reason=vendor_not_found",
    "rank": 19371,
    "url": "https://packagist.org/packages/{}/",
    "urlMain": "https://packagist.org/",
    "username_claimed": "psr",
    "username_unclaimed": "noonewouldeverusethis7"
  },
  "Pastebin": {
    "errorType": "response_url",
    "errorUrl": "https://pastebin.com/index",
    "rank": 1221,
    "url": "https://pastebin.com/u/{}",
    "urlMain": "https://pastebin.com/",
    "username_claimed": "blue",
    "username_unclaimed": "noonewouldeverusethis7"
  },
  "Patreon": {
    "errorType": "status_code",
    "rank": 374,
    "url": "https://www.patreon.com/{}",
    "urlMain": "https://www.patreon.com/",
    "username_claimed": "blue",
    "username_unclaimed": "noonewouldeverusethis7"
  },
  "Periscope": {
    "errorType": "status_code",
    "rank": 27375,
    "url": "https://www.periscope.tv/{}/",
    "urlMain": "https://www.periscope.tv/",
    "username_claimed": "blue",
    "username_unclaimed": "noonewouldeverusethis7"
  },
  "Photobucket": {
    "errorType": "status_code",
    "rank": 3893,
    "url": "https://photobucket.com/user/{}/library",
    "urlMain": "https://photobucket.com/",
    "username_claimed": "blue",
    "username_unclaimed": "noonewouldeverusethis7"
  },
  "Pinkbike": {
    "errorType": "status_code",
    "rank": 9280,
    "url": "https://www.pinkbike.com/u/{}/",
    "urlMain": "https://www.pinkbike.com/",
    "username_claimed": "blue",
    "username_unclaimed": "noonewouldeverusethis7"
  },
  "Pinterest": {
    "errorType": "status_code",
    "rank": 172,
    "url": "https://www.pinterest.com/{}/",
    "urlMain": "https://www.pinterest.com/",
    "username_claimed": "blue",
    "username_unclaimed": "noonewouldeverusethis7"
  },
  "PlayStore": {
    "errorType": "status_code",
    "rank": 1,
    "url": "https://play.google.com/store/apps/developer?id={}",
    "urlMain": "https://play.google.com/store",
    "username_claimed": "Facebook",
    "username_unclaimed": "noonewouldeverusethis7"
  },
  "Pling": {
    "errorType": "response_url",
    "errorUrl": "https://www.pling.com/",
    "rank": 114656,
    "url": "https://www.pling.com/u/{}/",
    "urlMain": "https://www.pling.com/",
    "username_claimed": "blue",
    "username_unclaimed": "noonewouldeverusethis"
  },
  "Plug.DJ": {
    "errorType": "status_code",
    "rank": 40338,
    "url": "https://plug.dj/@/{}",
    "urlMain": "https://plug.dj/",
    "username_claimed": "plug-dj-rock",
    "username_unclaimed": "noonewouldeverusethis7"
  },
  "Pokemon Showdown": {
    "errorType": "status_code",
    "rank": 5323,
    "url": "https://pokemonshowdown.com/users/{}",
    "urlMain": "https://pokemonshowdown.com",
    "username_claimed": "blue",
    "username_unclaimed": "noonewouldeverusethis7"
  },
  "PokerStrategy": {
    "errorType": "status_code",
    "rank": 3558413,
    "url": "http://www.pokerstrategy.net/user/{}/profile/",
    "urlMain": "http://www.pokerstrategy.net",
    "username_claimed": "blue",
    "username_unclaimed": "noonewouldeverusethis7"
  },
  "Polygon": {
    "errorType": "status_code",
    "rank": 1151,
    "url": "https://www.polygon.com/users/{}",
    "urlMain": "https://www.polygon.com/",
    "username_claimed": "swiftstickler",
    "username_unclaimed": "noonewouldeverusethis7"
  },
  "ProductHunt": {
    "errorMsg": "Product Hunt is a curation of the best new products",
    "errorType": "message",
    "rank": 10865,
    "url": "https://www.producthunt.com/@{}",
    "urlMain": "https://www.producthunt.com/",
    "username_claimed": "jenny",
    "username_unclaimed": "noonewouldeverusethis7"
  },
  "PromoDJ": {
    "errorType": "status_code",
    "rank": 34124,
    "url": "http://promodj.com/{}",
    "urlMain": "http://promodj.com/",
    "username_claimed": "blue",
    "username_unclaimed": "noonewouldeverusethis"
  },
  "Quora": {
    "errorType": "response_url",
    "errorUrl": "https://www.quora.com/profile/{}",
    "rank": 221,
    "url": "https://www.quora.com/profile/{}",
    "urlMain": "https://www.quora.com/",
    "username_claimed": "Matt-Riggsby",
    "username_unclaimed": "noonewouldeverusethis7"
  },
  "Rajce.net": {
    "errorType": "status_code",
    "rank": 1656,
    "url": "https://{}.rajce.idnes.cz/",
    "urlMain": "https://www.rajce.idnes.cz/",
    "username_claimed": "blue",
    "username_unclaimed": "noonewouldeverusethis7"
  },
  "Rate Your Music": {
    "errorType": "status_code",
    "rank": 5239,
    "url": "https://rateyourmusic.com/~{}",
    "urlMain": "https://rateyourmusic.com/",
    "username_claimed": "blue",
    "username_unclaimed": "noonewouldeverusethis7"
  },
  "Realmeye": {
    "errorMsg": "Sorry, but we either:",
    "errorType": "message",
    "rank": 25898,
    "url": "https://www.realmeye.com/player/{}",
    "urlMain": "https://www.realmeye.com/",
    "username_claimed": "blue",
    "username_unclaimed": "noonewouldeverusethis7"
  },
  "Redbubble": {
    "errorType": "status_code",
    "rank": 1367,
    "url": "https://www.redbubble.com/people/{}",
    "urlMain": "https://www.redbubble.com/",
    "username_claimed": "blue",
    "username_unclaimed": "noonewouldeverusethis77777"
  },
  "Reddit": {
    "errorType": "status_code",
    "rank": 19,
    "url": "https://www.reddit.com/user/{}",
    "urlMain": "https://www.reddit.com/",
    "username_claimed": "blue",
    "username_unclaimed": "noonewouldeverusethis7"
  },
  "Repl.it": {
    "errorMsg": "404",
    "errorType": "message",
    "rank": 3343,
    "url": "https://repl.it/@{}",
    "urlMain": "https://repl.it/",
    "username_claimed": "blue",
    "username_unclaimed": "noonewouldeverusethis7"
  },
  "ResearchGate": {
    "errorType": "response_url",
    "errorUrl": "https://www.researchgate.net/directory/profiles",
    "rank": 138,
    "regexCheck": "\\w+_\\w+",
    "url": "https://www.researchgate.net/profile/{}",
    "urlMain": "https://www.researchgate.net/",
    "username_claimed": "John_Smith",
    "username_unclaimed": "noonewould_everusethis7"
  },
  "ReverbNation": {
    "errorMsg": "Sorry, we couldn't find that page",
    "errorType": "message",
    "rank": 9539,
    "url": "https://www.reverbnation.com/{}",
    "urlMain": "https://www.reverbnation.com/",
    "username_claimed": "blue",
    "username_unclaimed": "noonewouldeverusethis7"
  },
  "Roblox": {
    "errorMsg": "Page cannot be found or no longer exists",
    "errorType": "message",
    "rank": 124,
    "url": "https://www.roblox.com/user.aspx?username={}",
    "urlMain": "https://www.roblox.com/",
    "username_claimed": "bluewolfekiller",
    "username_unclaimed": "noonewouldeverusethis7"
  },
  "RubyGems": {
    "errorType": "status_code",
    "rank": 38430,
    "url": "https://rubygems.org/profiles/{}",
    "urlMain": "https://rubygems.org/",
    "username_claimed": "blue",
    "username_unclaimed": "noonewouldeverusethis7"
  },
  "Sbazar.cz": {
    "errorType": "status_code",
    "rank": 16505,
    "url": "https://www.sbazar.cz/{}",
    "urlMain": "https://www.sbazar.cz/",
    "username_claimed": "blue",
    "username_unclaimed": "noonewouldeverusethis"
  },
  "Scratch": {
    "errorType": "status_code",
    "rank": 440,
    "url": "https://scratch.mit.edu/users/{}",
    "urlMain": "https://scratch.mit.edu/",
    "username_claimed": "griffpatch",
    "username_unclaimed": "noonewould"
  },
  "Scribd": {
    "errorMsg": "Page not found",
    "errorType": "message",
    "rank": 234,
    "url": "https://www.scribd.com/{}",
    "urlMain": "https://www.scribd.com/",
    "username_claimed": "blue",
    "username_unclaimed": "noonewouldeverusethis7"
  },
  "ShitpostBot5000": {
    "errorType": "status_code",
    "rank": 580064,
    "url": "https://www.shitpostbot.com/user/{}",
    "urlMain": "https://www.shitpostbot.com/",
    "username_claimed": "blue",
    "username_unclaimed": "noonewouldeverusethis"
  },
  "Signal": {
    "errorMsg": "Oops! That page doesn\u2019t exist or is private.",
    "errorType": "message",
    "rank": 918113,
    "url": "https://community.signalusers.org/u/{}",
    "urlMain": "https://community.signalusers.org",
    "username_claimed": "jlund",
    "username_unclaimed": "noonewouldeverusethis7"
  },
  "Slack": {
    "errorType": "status_code",
    "rank": 285,
    "regexCheck": "^[a-zA-Z][a-zA-Z0-9_-]*$",
    "url": "https://{}.slack.com",
    "urlMain": "https://slack.com",
    "username_claimed": "blue",
    "username_unclaimed": "noonewouldeverusethis7"
  },
  "SlideShare": {
    "errorType": "status_code",
    "rank": 127,
    "url": "https://slideshare.net/{}",
    "urlMain": "https://slideshare.net/",
    "username_claimed": "blue",
    "username_unclaimed": "noonewouldeverusethis7"
  },
  "Smashcast": {
    "errorType": "status_code",
    "rank": 192503,
    "url": "https://www.smashcast.tv/api/media/live/{}",
    "urlMain": "https://www.smashcast.tv/",
    "username_claimed": "hello",
    "username_unclaimed": "noonewouldeverusethis7"
  },
  "Smule": {
    "errorType": "status_code",
    "rank": 7785,
    "url": "https://www.smule.com/{}",
    "urlMain": "https://www.smule.com/",
    "username_claimed": "blue",
    "username_unclaimed": "noonewouldeverusethis7"
  },
  "SoundCloud": {
    "errorType": "status_code",
    "rank": 96,
    "url": "https://soundcloud.com/{}",
    "urlMain": "https://soundcloud.com/",
    "username_claimed": "blue",
    "username_unclaimed": "noonewouldeverusethis7"
  },
  "SourceForge": {
    "errorType": "status_code",
    "rank": 405,
    "url": "https://sourceforge.net/u/{}",
    "urlMain": "https://sourceforge.net/",
    "username_claimed": "blue",
    "username_unclaimed": "noonewouldeverusethis7"
  },
  "Speedrun.com": {
    "errorMsg": "not found.",
    "errorType": "message",
    "rank": 10864,
    "url": "https://speedrun.com/user/{}",
    "urlMain": "https://speedrun.com/",
    "username_claimed": "3Tau",
    "username_unclaimed": "noonewould"
  },
  "Splits.io": {
    "errorType": "status_code",
    "rank": 655157,
    "url": "https://splits.io/users/{}",
    "urlMain": "https://splits.io",
    "username_claimed": "cambosteve",
    "username_unclaimed": "noonewould"
  },
  "Sporcle": {
    "errorType": "status_code",
    "rank": 3128,
    "url": "https://www.sporcle.com/user/{}/people",
    "urlMain": "https://www.sporcle.com/",
    "username_claimed": "blue",
    "username_unclaimed": "noonewouldeverusethis7"
  },
  "SportsRU": {
    "errorType": "status_code",
    "rank": 2936,
    "url": "https://www.sports.ru/profile/{}/",
    "urlMain": "https://www.sports.ru/",
    "username_claimed": "blue",
    "username_unclaimed": "noonewouldeverusethis7"
  },
  "Spotify": {
    "errorType": "status_code",
    "rank": 87,
    "url": "https://open.spotify.com/user/{}",
    "urlMain": "https://open.spotify.com/",
    "username_claimed": "blue",
    "username_unclaimed": "noonewouldeverusethis7"
  },
  "Star Citizen": {
    "errorType": "status_code",
    "rank": 7927,
    "url": "https://robertsspaceindustries.com/citizens/{}",
    "urlMain": "https://robertsspaceindustries.com/",
    "username_claimed": "blue",
    "username_unclaimed": "noonewouldeverusethis7"
  },
  "Steam": {
    "errorMsg": "The specified profile could not be found",
    "errorType": "message",
    "rank": 168,
    "url": "https://steamcommunity.com/id/{}",
    "urlMain": "https://steamcommunity.com/",
    "username_claimed": "blue",
    "username_unclaimed": "noonewouldeverusethis7"
  },
  "SteamGroup": {
    "errorMsg": "No group could be retrieved for the given URL",
    "errorType": "message",
    "rank": 168,
    "url": "https://steamcommunity.com/groups/{}",
    "urlMain": "https://steamcommunity.com/",
    "username_claimed": "blue",
    "username_unclaimed": "noonewouldeverusethis7"
  },
  "Steamid": {
    "errorMsg": "<div class=\"alert alert-warning\">Profile not found</div>",
    "errorType": "message",
    "rank": 119934,
    "url": "https://steamid.uk/profile/{}",
    "urlMain": "https://steamid.uk/",
    "username_claimed": "blue",
    "username_unclaimed": "noonewouldeverusethis7"
  },
  "SublimeForum": {
    "errorType": "status_code",
    "rank": 6503,
    "url": "https://forum.sublimetext.com/u/{}",
    "urlMain": "https://forum.sublimetext.com/",
    "username_claimed": "blue",
    "username_unclaimed": "noonewouldeverusethis"
  },
  "T-MobileSupport": {
    "errorType": "status_code",
    "rank": 1759,
    "url": "https://support.t-mobile.com/people/{}",
    "urlMain": "https://support.t-mobile.com",
    "username_claimed": "blue",
    "username_unclaimed": "noonewouldeverusethis7"
  },
  "Taringa": {
    "errorType": "status_code",
    "rank": 1092,
    "url": "https://www.taringa.net/{}",
    "urlMain": "https://taringa.net/",
    "username_claimed": "blue",
    "username_unclaimed": "noonewouldeverusethis7"
  },
  "Tellonym.me": {
    "errorType": "status_code",
    "rank": 26963,
    "url": "https://tellonym.me/{}",
    "urlMain": "https://tellonym.me/",
    "username_claimed": "blue",
    "username_unclaimed": "noonewouldeverusethis7"
  },
  "Tinder": {
    "errorMsg": "Looking for Someone?",
    "errorType": "message",
    "rank": 1149,
    "url": "https://www.gotinder.com/@{}",
    "urlMain": "https://tinder.com/",
    "username_claimed": "blue",
    "username_unclaimed": "noonewouldeverusethis7"
  },
  "TrackmaniaLadder": {
    "errorMsg": "player unknown or invalid",
    "errorType": "message",
    "rank": 537293,
    "url": "http://en.tm-ladder.com/{}_rech.php",
    "urlMain": "http://en.tm-ladder.com/index.php",
    "username_claimed": "blue",
    "username_unclaimed": "noonewouldeverusethis"
  },
  "TradingView": {
    "errorType": "status_code",
    "rank": 171,
    "url": "https://www.tradingview.com/u/{}/",
    "urlMain": "https://www.tradingview.com/",
    "username_claimed": "blue",
    "username_unclaimed": "noonewouldeverusethis7"
  },
  "Trakt": {
    "errorType": "status_code",
    "rank": 6415,
    "url": "https://www.trakt.tv/users/{}",
    "urlMain": "https://www.trakt.tv/",
    "username_claimed": "blue",
    "username_unclaimed": "noonewouldeverusethis7"
  },
  "TrashboxRU": {
    "errorMsg": "\u041f\u043e\u043b\u044c\u0437\u043e\u0432\u0430\u0442\u0435\u043b\u044c \u043d\u0435 \u043d\u0430\u0439\u0434\u0435\u043d",
    "errorType": "message",
    "rank": 17595,
    "regexCheck": "^[A-Za-z0-9_-]{3,16}$",
    "url": "https://trashbox.ru/users/{}",
    "urlMain": "https://trashbox.ru/",
    "username_claimed": "blue",
    "username_unclaimed": "never-never-ever"
  },
  "Trello": {
    "errorMsg": "model not found",
    "errorType": "message",
    "rank": 181,
    "url": "https://trello.com/{}",
    "urlMain": "https://trello.com/",
    "urlProbe": "https://trello.com/1/Members/{}",
    "username_claimed": "blue",
    "username_unclaimed": "noonewouldeverusethis7"
  },
  "TripAdvisor": {
    "errorMsg": "This page is on vacation\u2026",
    "errorType": "message",
    "rank": 627,
    "url": "https://tripadvisor.com/members/{}",
    "urlMain": "https://tripadvisor.com/",
    "username_claimed": "blue",
    "username_unclaimed": "noonewouldeverusethis7"
  },
  "Twitch": {
    "errorType": "status_code",
    "rank": 33,
    "url": "https://www.twitch.tv/{}",
    "urlMain": "https://www.twitch.tv/",
    "urlProbe": "https://m.twitch.tv/{}",
    "username_claimed": "jenny",
    "username_unclaimed": "noonewouldeverusethis7"
  },
  "Twitter": {
    "errorType": "status_code",
    "headers": {
      "User-Agent": ""
    },
    "rank": 59,
    "url": "https://mobile.twitter.com/{}",
    "urlMain": "https://mobile.twitter.com/",
    "username_claimed": "blue",
    "username_unclaimed": "noonewouldeverusethis7"
  },
  "Typeracer": {
    "errorMsg": "Profile Not Found",
    "errorType": "message",
    "rank": 9093,
    "url": "https://data.typeracer.com/pit/profile?user={}",
    "urlMain": "https://typeracer.com",
    "username_claimed": "blue",
    "username_unclaimed": "noonewouldeverusethis7"
  },
  "Ultimate-Guitar": {
    "errorType": "status_code",
    "rank": 600,
    "url": "https://ultimate-guitar.com/u/{}",
    "urlMain": "https://ultimate-guitar.com/",
    "username_claimed": "blue",
    "username_unclaimed": "noonewouldeverusethis7"
  },
  "Unsplash": {
    "errorType": "status_code",
    "rank": 365,
    "url": "https://unsplash.com/@{}",
    "urlMain": "https://unsplash.com/",
    "username_claimed": "jenny",
    "username_unclaimed": "noonewouldeverusethis7"
  },
  "VK": {
    "errorType": "response_url",
    "errorUrl": "https://www.quora.com/profile/{}",
    "rank": 23,
    "url": "https://vk.com/{}",
    "urlMain": "https://vk.com/",
    "username_claimed": "smith",
    "username_unclaimed": "blah62831"
  },
  "VSCO": {
    "errorType": "status_code",
    "rank": 5172,
    "url": "https://vsco.co/{}",
    "urlMain": "https://vsco.co/",
    "username_claimed": "blue",
    "username_unclaimed": "noonewouldeverusethis7"
  },
  "Velomania": {
    "errorMsg": "\u041f\u043e\u043b\u044c\u0437\u043e\u0432\u0430\u0442\u0435\u043b\u044c \u043d\u0435 \u0437\u0430\u0440\u0435\u0433\u0438\u0441\u0442\u0440\u0438\u0440\u043e\u0432\u0430\u043d \u0438 \u043d\u0435 \u0438\u043c\u0435\u0435\u0442 \u043f\u0440\u043e\u0444\u0438\u043b\u044f \u0434\u043b\u044f \u043f\u0440\u043e\u0441\u043c\u043e\u0442\u0440\u0430.",
    "errorType": "message",
    "rank": 142077,
    "url": "https://forum.velomania.ru/member.php?username={}",
    "urlMain": "https://forum.velomania.ru/",
    "username_claimed": "red",
    "username_unclaimed": "noonewouldeverusethis7"
  },
  "Venmo": {
    "errorType": "status_code",
    "rank": 6580,
    "url": "https://venmo.com/{}",
    "urlMain": "https://venmo.com/",
    "username_claimed": "jenny",
    "username_unclaimed": "noonewouldeverusethis7"
  },
  "Viadeo": {
    "errorType": "status_code",
    "rank": 16796,
    "url": "http://fr.viadeo.com/en/profile/{}",
    "urlMain": "http://fr.viadeo.com/en/",
    "username_claimed": "franck.patissier",
    "username_unclaimed": "noonewouldeverusethis"
  },
  "Vimeo": {
    "errorType": "status_code",
    "rank": 169,
    "url": "https://vimeo.com/{}",
    "urlMain": "https://vimeo.com/",
    "username_claimed": "blue",
    "username_unclaimed": "noonewouldeverusethis7"
  },
  "Virgool": {
    "errorMsg": "\u06f4\u06f0\u06f4",
    "errorType": "message",
    "rank": 2548,
    "url": "https://virgool.io/@{}",
    "urlMain": "https://virgool.io/",
    "username_claimed": "blue",
    "username_unclaimed": "noonewouldeverusethis7"
  },
  "VirusTotal": {
    "errorMsg": "not found",
    "errorType": "message",
    "rank": 5398,
    "url": "https://www.virustotal.com/ui/users/{}/trusted_users",
    "urlMain": "https://www.virustotal.com/",
    "username_claimed": "blue",
    "username_unclaimed": "noonewouldeverusethis7"
  },
  "Wattpad": {
    "errorMsg": "userError-404",
    "errorType": "message",
    "rank": 574,
    "url": "https://www.wattpad.com/user/{}",
    "urlMain": "https://www.wattpad.com/",
    "username_claimed": "Dogstho7951",
    "username_unclaimed": "noonewouldeverusethis7"
  },
  "We Heart It": {
    "errorMsg": "Oops! You've landed on a moving target!",
    "errorType": "message",
    "rank": 3005,
    "url": "https://weheartit.com/{}",
    "urlMain": "https://weheartit.com/",
    "username_claimed": "ventivogue",
    "username_unclaimed": "noonewouldeverusethis7"
  },
  "WebNode": {
    "errorType": "status_code",
    "rank": 22436,
    "url": "https://{}.webnode.cz/",
    "urlMain": "https://www.webnode.cz/",
    "username_claimed": "radkabalcarova",
    "username_unclaimed": "noonewouldeverusethis7"
  },
  "Whonix Forum": {
    "errorType": "status_code",
    "rank": 245814,
    "url": "https://forums.whonix.org/u/{}",
    "urlMain": "https://forums.whonix.org/",
    "username_claimed": "red",
    "username_unclaimed": "noonewouldeverusethis7"
  },
  "Wikidot": {
    "errorMsg": "User does not exist.",
    "errorType": "message",
    "rank": 3290,
    "url": "http://www.wikidot.com/user:info/{}",
    "urlMain": "http://www.wikidot.com/",
    "username_claimed": "blue",
    "username_unclaimed": "noonewouldeverusethis7"
  },
  "Wikipedia": {
    "errorMsg": "is not registered.",
    "errorType": "message",
    "rank": 10,
    "url": "https://www.wikipedia.org/wiki/User:{}",
    "urlMain": "https://www.wikipedia.org/",
    "username_claimed": "Hoadlck",
    "username_unclaimed": "noonewouldeverusethis7"
  },
  "Wix": {
    "errorType": "status_code",
    "rank": 226,
    "url": "https://{}.wix.com",
    "urlMain": "https://wix.com/",
    "username_claimed": "support",
    "username_unclaimed": "noonewouldeverusethis7"
  },
  "WordPress": {
    "errorType": "response_url",
    "errorUrl": "wordpress.com/typo/?subdomain=",
    "rank": 52,
    "regexCheck": "^[a-zA-Z][a-zA-Z0-9_-]*$",
    "url": "https://{}.wordpress.com/",
    "urlMain": "https://wordpress.com",
    "username_claimed": "blue",
    "username_unclaimed": "noonewouldeverusethis7"
  },
  "WordPressOrg": {
    "errorType": "response_url",
    "errorUrl": "https://wordpress.org",
    "rank": 636,
    "url": "https://profiles.wordpress.org/{}/",
    "urlMain": "https://wordpress.org/",
    "username_claimed": "blue",
    "username_unclaimed": "noonewouldeverusethis7"
  },
  "YandexCollection": {
    "errorType": "status_code",
    "rank": 55,
    "url": "https://yandex.ru/collections/user/{}/",
    "urlMain": "https://yandex.ru/collections/",
    "username_claimed": "blue",
    "username_unclaimed": "noonewouldeverusethis7"
  },
  "YouNow": {
    "errorMsg": "No users found",
    "errorType": "message",
    "rank": 13091,
    "url": "https://www.younow.com/{}/",
    "urlMain": "https://www.younow.com/",
    "urlProbe": "https://api.younow.com/php/api/broadcast/info/user={}/",
    "username_claimed": "blue",
    "username_unclaimed": "noonewouldeverusethis7"
  },
  "YouPic": {
    "errorType": "status_code",
    "rank": 26640,
    "url": "https://youpic.com/photographer/{}/",
    "urlMain": "https://youpic.com/",
    "username_claimed": "blue",
    "username_unclaimed": "noonewouldeverusethis7"
  },
  "YouTube": {
    "errorMsg": "Not Found",
    "errorType": "message",
    "rank": 2,
    "url": "https://www.youtube.com/{}",
    "urlMain": "https://www.youtube.com/",
    "username_claimed": "blue",
    "username_unclaimed": "noonewouldeverusethis7"
  },
  "Zhihu": {
    "errorType": "response_url",
    "errorUrl": "https://www.zhihu.com/people/{}",
    "rank": 135,
    "url": "https://www.zhihu.com/people/{}",
    "urlMain": "https://www.zhihu.com/",
    "username_claimed": "blue",
    "username_unclaimed": "noonewouldeverusethis7"
  },
  "akniga": {
    "errorType": "status_code",
    "rank": 14884,
    "url": "https://akniga.org/profile/{}",
    "urlMain": "https://akniga.org/profile/blue/",
    "username_claimed": "blue",
    "username_unclaimed": "noonewouldeverusethis"
  },
  "allmylinks": {
    "errorMsg": "Page not found",
    "errorType": "message",
    "rank": 40997,
    "url": "https://allmylinks.com/{}",
    "urlMain": "https://allmylinks.com/",
    "username_claimed": "blue",
    "username_unclaimed": "noonewouldeverusethis7"
  },
  "authorSTREAM": {
    "errorType": "status_code",
    "rank": 7220,
    "url": "http://www.authorstream.com/{}/",
    "urlMain": "http://www.authorstream.com/",
    "username_claimed": "blue",
    "username_unclaimed": "noonewouldeverusethis7"
  },
  "babyRU": {
    "errorMsg": "\u0423\u043f\u0441, \u0441\u0442\u0440\u0430\u043d\u0438\u0446\u0430, \u043a\u043e\u0442\u043e\u0440\u0443\u044e \u0432\u044b \u0438\u0441\u043a\u0430\u043b\u0438, \u043d\u0435 \u0441\u0443\u0449\u0435\u0441\u0442\u0432\u0443\u0435\u0442",
    "errorType": "message",
    "rank": 7704,
    "url": "https://www.baby.ru/u/{}/",
    "urlMain": "https://www.baby.ru/",
    "username_claimed": "blue",
    "username_unclaimed": "noonewouldeverusethis"
  },
  "babyblogRU": {
    "errorType": "status_code",
    "rank": 15174,
    "url": "https://www.babyblog.ru/user/info/{}",
    "urlMain": "https://www.babyblog.ru/",
    "username_claimed": "blue",
    "username_unclaimed": "noonewouldeverusethis"
  },
  "chaos.social": {
    "errorType": "status_code",
    "rank": 4228716,
    "url": "https://chaos.social/@{}",
    "urlMain": "https://chaos.social/",
    "username_claimed": "rixx",
    "username_unclaimed": "noonewouldeverusethis7"
  },
  "couchsurfing": {
    "errorType": "status_code",
    "rank": 11652,
    "url": "https://www.couchsurfing.com/people/{}",
    "urlMain": "https://www.couchsurfing.com/",
    "username_claimed": "blue",
    "username_unclaimed": "noonewouldeverusethis7"
  },
  "d3RU": {
    "errorType": "status_code",
    "rank": 35510,
    "url": "https://d3.ru/user/{}/posts",
    "urlMain": "https://d3.ru/",
    "username_claimed": "blue",
    "username_unclaimed": "noonewouldeverusethis7"
  },
  "dailykos": {
    "errorType": "status_code",
    "rank": 6038,
    "url": "https://www.dailykos.com/user/{}",
    "urlMain": "https://www.dailykos.com",
    "username_claimed": "blue",
    "username_unclaimed": "noonewouldeverusethis7"
  },
  "datingRU": {
    "errorType": "status_code",
    "rank": 82211,
    "url": "http://dating.ru/{}",
    "urlMain": "http://dating.ru",
    "username_claimed": "blue",
    "username_unclaimed": "noonewouldeverusethis7"
  },
  "devRant": {
    "errorType": "response_url",
    "errorUrl": "https://devrant.com/",
    "rank": 86451,
    "url": "https://devrant.com/users/{}",
    "urlMain": "https://devrant.com/",
    "username_claimed": "blue",
    "username_unclaimed": "noonewouldeverusethis7"
  },
  "drive2": {
    "errorType": "status_code",
    "rank": 1703,
    "url": "https://www.drive2.ru/users/{}",
    "urlMain": "https://www.drive2.ru/",
    "username_claimed": "blue",
    "username_unclaimed": "noonewouldeverusethis7"
  },
  "eGPU": {
    "errorType": "status_code",
    "rank": 90682,
    "url": "https://egpu.io/forums/profile/{}/",
    "urlMain": "https://egpu.io/",
    "username_claimed": "blue",
    "username_unclaimed": "noonewouldeverusethis"
  },
  "eintracht": {
    "errorType": "status_code",
    "rank": 201404,
    "url": "https://community.eintracht.de/fans/{}",
    "urlMain": "https://eintracht.de",
    "username_claimed": "blue",
    "username_unclaimed": "noonewouldeverusethis7"
  },
  "fixya": {
    "errorType": "status_code",
    "rank": 6178,
    "url": "https://www.fixya.com/users/{}",
    "urlMain": "https://www.fixya.com",
    "username_claimed": "adam",
    "username_unclaimed": "noonewouldeverusethis7"
  },
  "fl": {
    "errorType": "status_code",
    "rank": 50803,
    "url": "https://www.fl.ru/users/{}",
    "urlMain": "https://www.fl.ru/",
    "username_claimed": "blue",
    "username_unclaimed": "noonewouldeverusethis7"
  },
  "forum_guns": {
    "errorMsg": "action=https://forum.guns.ru/forummisc/blog/search",
    "errorType": "message",
    "rank": 20931,
    "url": "https://forum.guns.ru/forummisc/blog/{}",
    "urlMain": "https://forum.guns.ru/",
    "username_claimed": "red",
    "username_unclaimed": "noonewouldeverusethis7"
  },
  "forumhouseRU": {
    "errorMsg": "\u0423\u043a\u0430\u0437\u0430\u043d\u043d\u044b\u0439 \u043f\u043e\u043b\u044c\u0437\u043e\u0432\u0430\u0442\u0435\u043b\u044c \u043d\u0435 \u043d\u0430\u0439\u0434\u0435\u043d. \u041f\u043e\u0436\u0430\u043b\u0443\u0439\u0441\u0442\u0430, \u0432\u0432\u0435\u0434\u0438\u0442\u0435 \u0434\u0440\u0443\u0433\u043e\u0435 \u0438\u043c\u044f.",
    "errorType": "message",
    "rank": 15756,
    "url": "https://www.forumhouse.ru/members/?username={}",
    "urlMain": "https://www.forumhouse.ru/",
    "username_claimed": "red",
    "username_unclaimed": "noonewouldeverusethis7"
  },
  "geocaching": {
    "errorType": "status_code",
    "rank": 13000,
    "url": "https://www.geocaching.com/profile/?u={}",
    "urlMain": "https://www.geocaching.com/",
    "username_claimed": "blue",
    "username_unclaimed": "noonewouldeverusethis7"
  },
  "gfycat": {
    "errorType": "status_code",
    "rank": 267,
    "url": "https://gfycat.com/@{}",
    "urlMain": "https://gfycat.com/",
    "username_claimed": "Test",
    "username_unclaimed": "noonewouldeverusethis7"
  },
  "habr": {
    "errorType": "status_code",
    "rank": 1337,
    "url": "https://habr.com/ru/users/{}",
    "urlMain": "https://habr.com/",
    "username_claimed": "blue",
    "username_unclaimed": "noonewouldeverusethis7"
  },
  "hackster": {
    "errorType": "status_code",
    "rank": 19616,
    "url": "https://www.hackster.io/{}",
    "urlMain": "https://www.hackster.io",
    "username_claimed": "blue",
    "username_unclaimed": "noonewouldeverusethis7"
  },
  "hunting": {
    "errorMsg": "\u0423\u043a\u0430\u0437\u0430\u043d\u043d\u044b\u0439 \u043f\u043e\u043b\u044c\u0437\u043e\u0432\u0430\u0442\u0435\u043b\u044c \u043d\u0435 \u043d\u0430\u0439\u0434\u0435\u043d. \u041f\u043e\u0436\u0430\u043b\u0443\u0439\u0441\u0442\u0430, \u0432\u0432\u0435\u0434\u0438\u0442\u0435 \u0434\u0440\u0443\u0433\u043e\u0435 \u0438\u043c\u044f.",
    "errorType": "message",
    "rank": 135360,
    "url": "https://www.hunting.ru/forum/members/?username={}",
    "urlMain": "https://www.hunting.ru/forum/",
    "username_claimed": "red",
    "username_unclaimed": "noonewouldeverusethis7"
  },
  "iMGSRC.RU": {
    "errorType": "response_url",
    "errorUrl": "https://imgsrc.ru/",
    "rank": 14987,
    "url": "https://imgsrc.ru/main/user.php?user={}",
    "urlMain": "https://imgsrc.ru/",
    "username_claimed": "blue",
    "username_unclaimed": "noonewouldeverusethis7"
  },
  "igromania": {
    "errorMsg": "\u041f\u043e\u043b\u044c\u0437\u043e\u0432\u0430\u0442\u0435\u043b\u044c \u043d\u0435 \u0437\u0430\u0440\u0435\u0433\u0438\u0441\u0442\u0440\u0438\u0440\u043e\u0432\u0430\u043d \u0438 \u043d\u0435 \u0438\u043c\u0435\u0435\u0442 \u043f\u0440\u043e\u0444\u0438\u043b\u044f \u0434\u043b\u044f \u043f\u0440\u043e\u0441\u043c\u043e\u0442\u0440\u0430.",
    "errorType": "message",
    "rank": 14909,
    "url": "http://forum.igromania.ru/member.php?username={}",
    "urlMain": "http://forum.igromania.ru/",
    "username_claimed": "blue",
    "username_unclaimed": "noonewouldeverusethis7"
  },
  "interpals": {
    "errorMsg": "The requested user does not exist or is inactive",
    "errorType": "message",
    "rank": 7604,
    "url": "https://www.interpals.net/{}",
    "urlMain": "https://www.interpals.net/",
    "username_claimed": "blue",
    "username_unclaimed": "noneownsthisusername"
  },
  "irecommend": {
    "errorType": "status_code",
    "rank": 2376,
    "url": "https://irecommend.ru/users/{}",
    "urlMain": "https://irecommend.ru/",
    "username_claimed": "blue",
    "username_unclaimed": "noonewouldeverusethis7"
  },
  "jeuxvideo": {
    "errorMsg": "Vous \u00eates",
    "errorType": "message",
    "rank": 1557,
    "url": "http://www.jeuxvideo.com/profil/{}?mode=infos",
    "urlMain": "http://www.jeuxvideo.com",
    "username_claimed": "adam",
    "username_unclaimed": "noonewouldeverusethis7"
  },
  "kwork": {
    "errorType": "status_code",
    "rank": 7137,
    "url": "https://kwork.ru/user/{}",
    "urlMain": "https://www.kwork.ru/",
    "username_claimed": "blue",
    "username_unclaimed": "noonewouldeverusethis7"
  },
  "labpentestit": {
    "errorType": "response_url",
    "errorUrl": "https://lab.pentestit.ru/{}",
    "rank": 2280092,
    "url": "https://lab.pentestit.ru/profile/{}",
    "urlMain": "https://lab.pentestit.ru/",
    "username_claimed": "CSV",
    "username_unclaimed": "noonewouldeverusethis7"
  },
  "last.fm": {
    "errorType": "status_code",
    "rank": 1666,
    "url": "https://last.fm/user/{}",
    "urlMain": "https://last.fm/",
    "username_claimed": "blue",
    "username_unclaimed": "noonewouldeverusethis7"
  },
  "leasehackr": {
    "errorType": "status_code",
    "rank": 85106,
    "url": "https://forum.leasehackr.com/u/{}/summary/",
    "urlMain": "https://forum.leasehackr.com/",
    "username_claimed": "adam",
    "username_unclaimed": "noonewouldeverusethis"
  },
  "livelib": {
    "errorType": "status_code",
    "rank": 3809,
    "url": "https://www.livelib.ru/reader/{}",
    "urlMain": "https://www.livelib.ru/",
    "username_claimed": "blue",
    "username_unclaimed": "noonewouldeverusethis7"
  },
  "mastodon.cloud": {
    "errorType": "status_code",
    "rank": 285280,
    "url": "https://mastodon.cloud/@{}",
    "urlMain": "https://mastodon.cloud/",
    "username_claimed": "TheAdmin",
    "username_unclaimed": "noonewouldeverusethis7"
  },
  "mastodon.social": {
    "errorType": "status_code",
    "rank": 4228716,
    "url": "https://mastodon.social/@{}",
    "urlMain": "https://chaos.social/",
    "username_claimed": "Gargron",
    "username_unclaimed": "noonewouldeverusethis7"
  },
  "mastodon.technology": {
    "errorType": "status_code",
    "rank": 1051451,
    "url": "https://mastodon.technology/@{}",
    "urlMain": "https://mastodon.xyz/",
    "username_claimed": "ashfurrow",
    "username_unclaimed": "noonewouldeverusethis7"
  },
  "mastodon.xyz": {
    "errorType": "status_code",
    "rank": 1051451,
    "url": "https://mastodon.xyz/@{}",
    "urlMain": "https://mastodon.xyz/",
    "username_claimed": "TheKinrar",
    "username_unclaimed": "noonewouldeverusethis7"
  },
  "metacritic": {
    "errorMsg": "User not found",
    "errorType": "message",
    "rank": 2499,
    "regexCheck": "^(?![-_])[A-Za-z0-9-_]{3,15}$",
    "url": "https://www.metacritic.com/user/{}",
    "urlMain": "https://www.metacritic.com/",
    "username_claimed": "blue",
    "username_unclaimed": "noonewould"
  },
  "moikrug": {
    "errorType": "status_code",
    "rank": 174869,
    "url": "https://moikrug.ru/{}",
    "urlMain": "https://moikrug.ru/",
    "username_claimed": "blue",
    "username_unclaimed": "noonewouldeverusethis7"
  },
  "mstdn.io": {
    "errorType": "status_code",
    "rank": 1333764,
    "url": "https://mstdn.io/@{}",
    "urlMain": "https://mstdn.io/",
    "username_claimed": "blue",
    "username_unclaimed": "noonewouldeverusethis7"
  },
  "nairaland.com": {
    "errorType": "status_code",
    "rank": 808,
    "url": "https://www.nairaland.com/{}",
    "urlMain": "https://www.nairaland.com/",
    "username_claimed": "red",
    "username_unclaimed": "noonewouldeverusethis7"
  },
  "nightbot": {
    "errorType": "status_code",
    "rank": 10776,
    "url": "https://nightbot.tv/t/{}/commands",
    "urlMain": "https://nightbot.tv/",
    "urlProbe": "https://api.nightbot.tv/1/channels/t/{}",
    "username_claimed": "green",
    "username_unclaimed": "noonewouldeverusethis"
  },
  "nnRU": {
    "errorType": "status_code",
    "rank": 0,
    "url": "https://{}.www.nn.ru/",
    "urlMain": "https://https://www.nn.ru/",
    "username_claimed": "blue",
    "username_unclaimed": "noonewouldeverusethis7"
  },
  "notabug.org": {
    "errorType": "status_code",
    "rank": 145085,
    "url": "https://notabug.org/{}",
    "urlMain": "https://notabug.org/",
    "urlProbe": "https://notabug.org/{}/followers",
    "username_claimed": "red",
    "username_unclaimed": "noonewouldeverusethis7"
  },
  "note": {
    "errorType": "status_code",
    "rank": 861,
    "url": "https://note.com/{}",
    "urlMain": "https://note.com/",
    "username_claimed": "blue",
    "username_unclaimed": "noonewouldeverusethis7"
  },
  "opennet": {
    "errorMsg": "\u0418\u043c\u044f \u0443\u0447\u0430\u0441\u0442\u043d\u0438\u043a\u0430 \u043d\u0435 \u043d\u0430\u0439\u0434\u0435\u043d\u043e",
    "errorType": "message",
    "rank": 65050,
    "url": "https://www.opennet.ru/~{}",
    "urlMain": "https://www.opennet.ru/",
    "username_claimed": "anonismus",
    "username_unclaimed": "noneownsthisusername"
  },
  "opensource": {
    "errorType": "status_code",
    "rank": 7771,
    "url": "https://opensource.com/users/{}",
    "urlMain": "https://opensource.com/",
    "username_claimed": "red",
    "username_unclaimed": "noonewouldeverusethis7"
  },
  "osu!": {
    "errorType": "status_code",
    "rank": 5124,
    "url": "https://osu.ppy.sh/users/{}",
    "urlMain": "https://osu.ppy.sh/",
    "username_claimed": "blue",
    "username_unclaimed": "noonewouldeverusethis7"
  },
  "phpRU": {
    "errorMsg": "\u0423\u043a\u0430\u0437\u0430\u043d\u043d\u044b\u0439 \u043f\u043e\u043b\u044c\u0437\u043e\u0432\u0430\u0442\u0435\u043b\u044c \u043d\u0435 \u043d\u0430\u0439\u0434\u0435\u043d. \u041f\u043e\u0436\u0430\u043b\u0443\u0439\u0441\u0442\u0430, \u0432\u0432\u0435\u0434\u0438\u0442\u0435 \u0434\u0440\u0443\u0433\u043e\u0435 \u0438\u043c\u044f.",
    "errorType": "message",
    "rank": 113717,
    "url": "https://php.ru/forum/members/?username={}",
    "urlMain": "https://php.ru/forum/",
    "username_claimed": "apple",
    "username_unclaimed": "noonewouldeverusethis7"
  },
  "pikabu": {
    "errorType": "status_code",
    "rank": 962,
    "url": "https://pikabu.ru/@{}",
    "urlMain": "https://pikabu.ru/",
    "username_claimed": "blue",
    "username_unclaimed": "noonewouldeverusethis7"
  },
  "pr0gramm": {
    "errorType": "status_code",
    "rank": 3343,
    "url": "https://pr0gramm.com/api/profile/info?name={}",
    "urlMain": "https://pr0gramm.com/",
    "username_claimed": "cha0s",
    "username_unclaimed": "noonewouldeverusethis123123123123123123"
  },
  "radio_echo_msk": {
    "errorType": "status_code",
    "rank": 1578,
    "url": "https://echo.msk.ru/users/{}",
    "urlMain": "https://echo.msk.ru/",
    "username_claimed": "blue",
    "username_unclaimed": "noonewouldeverusethis7"
  },
  "satsisRU": {
    "errorType": "status_code",
    "rank": 447395,
    "url": "https://satsis.info/user/{}",
    "urlMain": "https://satsis.info/",
    "username_claimed": "red",
    "username_unclaimed": "noonewouldeverusethis7"
  },
  "segmentfault": {
    "errorType": "status_code",
    "rank": 678,
    "url": "https://segmentfault.com/u/{}",
    "urlMain": "https://segmentfault.com/",
    "username_claimed": "bule",
    "username_unclaimed": "noonewouldeverusethis7"
  },
  "social.tchncs.de": {
    "errorType": "status_code",
    "rank": 463325,
    "url": "https://social.tchncs.de/@{}",
    "urlMain": "https://social.tchncs.de/",
    "username_claimed": "Milan",
    "username_unclaimed": "noonewouldeverusethis7"
  },
  "soylentnews": {
    "errorMsg": "The user you requested does not exist, no matter how much you wish this might be the case.",
    "errorType": "message",
    "rank": 892920,
    "url": "https://soylentnews.org/~{}",
    "urlMain": "https://soylentnews.org",
    "username_claimed": "adam",
    "username_unclaimed": "noonewouldeverusethis7"
  },
  "sparkpeople": {
    "errorMsg": "We couldn't find that user",
    "errorType": "message",
    "rank": 20132,
    "url": "https://www.sparkpeople.com/mypage.asp?id={}",
    "urlMain": "https://www.sparkpeople.com",
    "username_claimed": "adam",
    "username_unclaimed": "noonewouldeverusethis7"
  },
  "spletnik": {
    "errorType": "status_code",
    "rank": 9356,
    "url": "https://spletnik.ru/user/{}",
    "urlMain": "https://spletnik.ru/",
    "username_claimed": "blue",
    "username_unclaimed": "noonewouldeverusethis7"
  },
  "svidbook": {
    "errorType": "status_code",
    "rank": 5680929,
    "url": "https://www.svidbook.ru/user/{}",
    "urlMain": "https://www.svidbook.ru/",
    "username_claimed": "green",
    "username_unclaimed": "noonewouldeverusethis7"
  },
  "toster": {
    "errorType": "status_code",
    "rank": 10529871,
    "url": "https://www.toster.ru/user/{}/answers",
    "urlMain": "https://www.toster.ru/",
    "username_claimed": "adam",
    "username_unclaimed": "noonewouldeverusethis7"
  },
  "tracr.co": {
    "errorMsg": "No search results",
    "errorType": "message",
    "rank": 1104278,
    "regexCheck": "^[A-Za-z0-9]{2,32}$",
    "url": "https://tracr.co/users/1/{}",
    "urlMain": "https://tracr.co/",
    "username_claimed": "blue",
    "username_unclaimed": "noonewouldeverusethis7"
  },
  "travellerspoint": {
    "errorMsg": "Wooops. Sorry!",
    "errorType": "message",
    "rank": 65743,
    "url": "https://www.travellerspoint.com/users/{}",
    "urlMain": "https://www.travellerspoint.com",
    "username_claimed": "blue",
    "username_unclaimed": "noonewouldeverusethis7"
  },
  "uid": {
    "errorType": "status_code",
    "rank": 22088,
    "url": "http://uid.me/{}",
    "urlMain": "https://uid.me/",
    "username_claimed": "blue",
    "username_unclaimed": "noonewouldeverusethis7"
  },
  "warriorforum": {
    "errorType": "status_code",
    "rank": 3524,
    "url": "https://www.warriorforum.com/members/{}.html",
    "urlMain": "https://www.warriorforum.com/",
    "username_claimed": "blue",
    "username_unclaimed": "noonewouldeverusethis77777"
  },
  "windy": {
    "errorType": "status_code",
    "rank": 2279,
    "url": "https://community.windy.com/user/{}",
    "urlMain": "https://windy.com/",
    "username_claimed": "blue",
    "username_unclaimed": "noonewouldeverusethis7"
  },
  "mercadolivre": {
    "errorType": "status_code",
    "rank": 27839,
    "url": "https://www.mercadolivre.com.br/perfil/{}",
    "urlMain": "https://www.mercadolivre.com.br",
    "username_claimed": "blue",
    "username_unclaimed": "noonewouldeverusethis77777"
  },
  "kofi": {
    "errorType": "response_url",
    "errorUrl": "https://ko-fi.com/art?=redirect",
    "rank": 89891,
    "url": "https://ko-fi.com/{}",
    "urlMain": "https://ko-fi.com",
    "username_claimed": "yeahkenny",
    "username_unclaimed": "noonewouldeverusethis77777"
  },
  "aminoapp": {
    "errorType": "status_code",
    "rank": 9125,
    "url": "https://aminoapps.com/u/{}",
    "urlMain": "https://aminoapps.com/",
    "username_claimed": "blue",
    "username_unclaimed": "noonewouldeverusethis77777"
  }
}
>>>>>>> ea843cb7
<|MERGE_RESOLUTION|>--- conflicted
+++ resolved
@@ -1,5 +1,25 @@
-<<<<<<< HEAD
 {
+  "F6S": {
+    "errorType": "status_code",
+    "url": "https://www.f6s.com/{}",
+    "urlMain": "https://f6s.com/",
+    "username_claimed": "vidheeshnacode",
+    "username_unclaimed": "noonewouldeverusethis7"
+  },
+  "getmyuni": {
+    "errorType": "status_code",
+    "url": "https://www.getmyuni.com/user/{}",
+    "urlMain": "https://getmyuni.com/",
+    "username_claimed": "vidheeshnacode",
+    "username_unclaimed": "noonewouldeverusethis7"
+  },
+  "polarsteps": {
+    "errorType": "status_code",
+    "url": "https://www.polarsteps.com/{}",
+    "urlMain": "https://polarsteps.com/",
+    "username_claimed": "vidheeshnacode",
+    "username_unclaimed": "noonewouldeverusethis7"
+  },
   "2Dimensions": {
     "errorType": "status_code",
     "rank": 664639,
@@ -308,6 +328,7 @@
   "Chatujme.cz": {
     "errorMsg": "Neexistujic\u00ed profil",
     "errorType": "message",
+    "regexCheck": "^[a-zA-Z][a-zA-Z1-9_-]*$",
     "rank": 9812219,
     "url": "https://profil.chatujme.cz/{}",
     "urlMain": "https://chatujme.cz/",
@@ -362,15 +383,6 @@
     "url": "https://www.codechef.com/users/{}",
     "urlMain": "https://www.codechef.com/",
     "username_claimed": "blue",
-    "username_unclaimed": "noonewouldeverusethis7"
-  },
-  "Coderwall": {
-    "errorMsg": "404! Our feels when that url is used",
-    "errorType": "message",
-    "rank": 11256,
-    "url": "https://coderwall.com/{}",
-    "urlMain": "https://coderwall.com/",
-    "username_claimed": "jenny",
     "username_unclaimed": "noonewouldeverusethis7"
   },
   "Codewars": {
@@ -399,6 +411,14 @@
     "username_claimed": "blue",
     "username_unclaimed": "noonewouldeverusethis7"
   },
+  "Countable": {
+    "errorType": "status_code",
+    "rank": 257457,
+    "url": "https://www.countable.us/{}",
+    "urlMain": "https://www.countable.us/",
+    "username_claimed": "blue",
+    "username_unclaimed": "noonewouldeverusethis7"
+  },
   "Cracked": {
     "errorType": "response_url",
     "errorUrl": "https://www.cracked.com/",
@@ -407,15 +427,6 @@
     "urlMain": "https://www.cracked.com/",
     "username_claimed": "blue",
     "username_unclaimed": "noonewouldeverusethis"
-  },
-  "CreativeMarket": {
-    "errorType": "response_url",
-    "errorUrl": "https://www.creativemarket.com/",
-    "rank": 1896,
-    "url": "https://creativemarket.com/users/{}",
-    "urlMain": "https://creativemarket.com/",
-    "username_claimed": "blue",
-    "username_unclaimed": "noonewouldeverusethis7"
   },
   "Crevado": {
     "errorType": "status_code",
@@ -934,14 +945,6 @@
     "username_claimed": "blue",
     "username_unclaimed": "noonewouldeverusethis7"
   },
-  "KanoWorld": {
-    "errorType": "status_code",
-    "rank": 181933,
-    "url": "https://api.kano.me/progress/user/{}",
-    "urlMain": "https://world.kano.me/",
-    "username_claimed": "blue",
-    "username_unclaimed": "noonewouldeverusethis7"
-  },
   "Keybase": {
     "errorType": "status_code",
     "rank": 56712,
@@ -1408,15 +1411,6 @@
     "urlMain": "https://www.reddit.com/",
     "username_claimed": "blue",
     "username_unclaimed": "noonewouldeverusethis7"
-  },
-  "Redsun.tf": {
-    "errorMsg": "The specified member cannot be found",
-    "errorType": "message",
-    "rank": 3796657,
-    "url": "https://forum.redsun.tf/members/?username={}",
-    "urlMain": "https://redsun.tf/",
-    "username_claimed": "dan",
-    "username_unclaimed": "noonewouldeverusethis"
   },
   "Repl.it": {
     "errorMsg": "404",
@@ -1646,15 +1640,6 @@
     "username_claimed": "blue",
     "username_unclaimed": "noonewouldeverusethis7"
   },
-  "TamTam": {
-    "errorType": "response_url",
-    "errorUrl": "https://tamtam.chat/",
-    "rank": 87903,
-    "url": "https://tamtam.chat/{}",
-    "urlMain": "https://tamtam.chat/",
-    "username_claimed": "blue",
-    "username_unclaimed": "noonewouldeverusethis7"
-  },
   "Taringa": {
     "errorType": "status_code",
     "rank": 1092,
@@ -1749,8 +1734,8 @@
       "User-Agent": ""
     },
     "rank": 59,
-    "url": "https://www.twitter.com/{}",
-    "urlMain": "https://www.twitter.com/",
+    "url": "https://mobile.twitter.com/{}",
+    "urlMain": "https://mobile.twitter.com/",
     "username_claimed": "blue",
     "username_unclaimed": "noonewouldeverusethis7"
   },
@@ -1970,2561 +1955,6 @@
     "username_claimed": "blue",
     "username_unclaimed": "noonewouldeverusethis7"
   },
-  "Zomato": {
-    "errorType": "status_code",
-    "headers": {
-      "Accept-Language": "en-US,en;q=0.9"
-    },
-    "rank": 1920,
-    "url": "https://www.zomato.com/pl/{}/foodjourney",
-    "urlMain": "https://www.zomato.com/",
-    "username_claimed": "deepigoyal",
-    "username_unclaimed": "noonewouldeverusethis7"
-  },
-  "akniga": {
-    "errorType": "status_code",
-    "rank": 14884,
-    "url": "https://akniga.org/profile/{}",
-    "urlMain": "https://akniga.org/profile/blue/",
-    "username_claimed": "blue",
-    "username_unclaimed": "noonewouldeverusethis"
-  },
-  "allmylinks": {
-    "errorMsg": "Page not found",
-    "errorType": "message",
-    "rank": 40997,
-    "url": "https://allmylinks.com/{}",
-    "urlMain": "https://allmylinks.com/",
-    "username_claimed": "blue",
-    "username_unclaimed": "noonewouldeverusethis7"
-  },
-  "authorSTREAM": {
-    "errorType": "status_code",
-    "rank": 7220,
-    "url": "http://www.authorstream.com/{}/",
-    "urlMain": "http://www.authorstream.com/",
-    "username_claimed": "blue",
-    "username_unclaimed": "noonewouldeverusethis7"
-  },
-  "babyRU": {
-    "errorMsg": "\u0423\u043f\u0441, \u0441\u0442\u0440\u0430\u043d\u0438\u0446\u0430, \u043a\u043e\u0442\u043e\u0440\u0443\u044e \u0432\u044b \u0438\u0441\u043a\u0430\u043b\u0438, \u043d\u0435 \u0441\u0443\u0449\u0435\u0441\u0442\u0432\u0443\u0435\u0442",
-    "errorType": "message",
-    "rank": 7704,
-    "url": "https://www.baby.ru/u/{}/",
-    "urlMain": "https://www.baby.ru/",
-    "username_claimed": "blue",
-    "username_unclaimed": "noonewouldeverusethis"
-  },
-  "babyblogRU": {
-    "errorType": "status_code",
-    "rank": 15174,
-    "url": "https://www.babyblog.ru/user/info/{}",
-    "urlMain": "https://www.babyblog.ru/",
-    "username_claimed": "blue",
-    "username_unclaimed": "noonewouldeverusethis"
-  },
-  "chaos.social": {
-    "errorType": "status_code",
-    "rank": 4228716,
-    "url": "https://chaos.social/@{}",
-    "urlMain": "https://chaos.social/",
-    "username_claimed": "rixx",
-    "username_unclaimed": "noonewouldeverusethis7"
-  },
-  "couchsurfing": {
-    "errorType": "status_code",
-    "rank": 11652,
-    "url": "https://www.couchsurfing.com/people/{}",
-    "urlMain": "https://www.couchsurfing.com/",
-    "username_claimed": "blue",
-    "username_unclaimed": "noonewouldeverusethis7"
-  },
-  "d3RU": {
-    "errorType": "status_code",
-    "rank": 35510,
-    "url": "https://d3.ru/user/{}/posts",
-    "urlMain": "https://d3.ru/",
-    "username_claimed": "blue",
-    "username_unclaimed": "noonewouldeverusethis7"
-  },
-  "dailykos": {
-    "errorType": "status_code",
-    "rank": 6038,
-    "url": "https://www.dailykos.com/user/{}",
-    "urlMain": "https://www.dailykos.com",
-    "username_claimed": "blue",
-    "username_unclaimed": "noonewouldeverusethis7"
-  },
-  "datingRU": {
-    "errorType": "status_code",
-    "rank": 82211,
-    "url": "http://dating.ru/{}",
-    "urlMain": "http://dating.ru",
-    "username_claimed": "blue",
-    "username_unclaimed": "noonewouldeverusethis7"
-  },
-  "devRant": {
-    "errorType": "response_url",
-    "errorUrl": "https://devrant.com/",
-    "rank": 86451,
-    "url": "https://devrant.com/users/{}",
-    "urlMain": "https://devrant.com/",
-    "username_claimed": "blue",
-    "username_unclaimed": "noonewouldeverusethis7"
-  },
-  "drive2": {
-    "errorType": "status_code",
-    "rank": 1703,
-    "url": "https://www.drive2.ru/users/{}",
-    "urlMain": "https://www.drive2.ru/",
-    "username_claimed": "blue",
-    "username_unclaimed": "noonewouldeverusethis7"
-  },
-  "eGPU": {
-    "errorType": "status_code",
-    "rank": 90682,
-    "url": "https://egpu.io/forums/profile/{}/",
-    "urlMain": "https://egpu.io/",
-    "username_claimed": "blue",
-    "username_unclaimed": "noonewouldeverusethis"
-  },
-  "easyen": {
-    "errorMsg": "\u041f\u043e\u043b\u044c\u0437\u043e\u0432\u0430\u0442\u0435\u043b\u044c \u043d\u0435 \u043d\u0430\u0439\u0434\u0435\u043d",
-    "errorType": "message",
-    "rank": 11564,
-    "url": "https://easyen.ru/index/8-0-{}",
-    "urlMain": "https://easyen.ru/",
-    "username_claimed": "wd",
-    "username_unclaimed": "noonewouldeverusethis7"
-  },
-  "eintracht": {
-    "errorType": "status_code",
-    "rank": 201404,
-    "url": "https://community.eintracht.de/fans/{}",
-    "urlMain": "https://eintracht.de",
-    "username_claimed": "blue",
-    "username_unclaimed": "noonewouldeverusethis7"
-  },
-  "fixya": {
-    "errorType": "status_code",
-    "rank": 6178,
-    "url": "https://www.fixya.com/users/{}",
-    "urlMain": "https://www.fixya.com",
-    "username_claimed": "adam",
-    "username_unclaimed": "noonewouldeverusethis7"
-  },
-  "fl": {
-    "errorType": "status_code",
-    "rank": 50803,
-    "url": "https://www.fl.ru/users/{}",
-    "urlMain": "https://www.fl.ru/",
-    "username_claimed": "blue",
-    "username_unclaimed": "noonewouldeverusethis7"
-  },
-  "forum_guns": {
-    "errorMsg": "action=https://forum.guns.ru/forummisc/blog/search",
-    "errorType": "message",
-    "rank": 20931,
-    "url": "https://forum.guns.ru/forummisc/blog/{}",
-    "urlMain": "https://forum.guns.ru/",
-    "username_claimed": "red",
-    "username_unclaimed": "noonewouldeverusethis7"
-  },
-  "forumhouseRU": {
-    "errorMsg": "\u0423\u043a\u0430\u0437\u0430\u043d\u043d\u044b\u0439 \u043f\u043e\u043b\u044c\u0437\u043e\u0432\u0430\u0442\u0435\u043b\u044c \u043d\u0435 \u043d\u0430\u0439\u0434\u0435\u043d. \u041f\u043e\u0436\u0430\u043b\u0443\u0439\u0441\u0442\u0430, \u0432\u0432\u0435\u0434\u0438\u0442\u0435 \u0434\u0440\u0443\u0433\u043e\u0435 \u0438\u043c\u044f.",
-    "errorType": "message",
-    "rank": 15756,
-    "url": "https://www.forumhouse.ru/members/?username={}",
-    "urlMain": "https://www.forumhouse.ru/",
-    "username_claimed": "red",
-    "username_unclaimed": "noonewouldeverusethis7"
-  },
-  "geocaching": {
-    "errorType": "status_code",
-    "rank": 13000,
-    "url": "https://www.geocaching.com/profile/?u={}",
-    "urlMain": "https://www.geocaching.com/",
-    "username_claimed": "blue",
-    "username_unclaimed": "noonewouldeverusethis7"
-  },
-  "gfycat": {
-    "errorType": "status_code",
-    "rank": 267,
-    "url": "https://gfycat.com/@{}",
-    "urlMain": "https://gfycat.com/",
-    "username_claimed": "Test",
-    "username_unclaimed": "noonewouldeverusethis7"
-  },
-  "habr": {
-    "errorType": "status_code",
-    "rank": 1337,
-    "url": "https://habr.com/ru/users/{}",
-    "urlMain": "https://habr.com/",
-    "username_claimed": "blue",
-    "username_unclaimed": "noonewouldeverusethis7"
-  },
-  "hackster": {
-    "errorType": "status_code",
-    "rank": 19616,
-    "url": "https://www.hackster.io/{}",
-    "urlMain": "https://www.hackster.io",
-    "username_claimed": "blue",
-    "username_unclaimed": "noonewouldeverusethis7"
-  },
-  "hunting": {
-    "errorMsg": "\u0423\u043a\u0430\u0437\u0430\u043d\u043d\u044b\u0439 \u043f\u043e\u043b\u044c\u0437\u043e\u0432\u0430\u0442\u0435\u043b\u044c \u043d\u0435 \u043d\u0430\u0439\u0434\u0435\u043d. \u041f\u043e\u0436\u0430\u043b\u0443\u0439\u0441\u0442\u0430, \u0432\u0432\u0435\u0434\u0438\u0442\u0435 \u0434\u0440\u0443\u0433\u043e\u0435 \u0438\u043c\u044f.",
-    "errorType": "message",
-    "rank": 135360,
-    "url": "https://www.hunting.ru/forum/members/?username={}",
-    "urlMain": "https://www.hunting.ru/forum/",
-    "username_claimed": "red",
-    "username_unclaimed": "noonewouldeverusethis7"
-  },
-  "iMGSRC.RU": {
-    "errorType": "response_url",
-    "errorUrl": "https://imgsrc.ru/",
-    "rank": 14987,
-    "url": "https://imgsrc.ru/main/user.php?user={}",
-    "urlMain": "https://imgsrc.ru/",
-    "username_claimed": "blue",
-    "username_unclaimed": "noonewouldeverusethis7"
-  },
-  "igromania": {
-    "errorMsg": "\u041f\u043e\u043b\u044c\u0437\u043e\u0432\u0430\u0442\u0435\u043b\u044c \u043d\u0435 \u0437\u0430\u0440\u0435\u0433\u0438\u0441\u0442\u0440\u0438\u0440\u043e\u0432\u0430\u043d \u0438 \u043d\u0435 \u0438\u043c\u0435\u0435\u0442 \u043f\u0440\u043e\u0444\u0438\u043b\u044f \u0434\u043b\u044f \u043f\u0440\u043e\u0441\u043c\u043e\u0442\u0440\u0430.",
-    "errorType": "message",
-    "rank": 14909,
-    "url": "http://forum.igromania.ru/member.php?username={}",
-    "urlMain": "http://forum.igromania.ru/",
-    "username_claimed": "blue",
-    "username_unclaimed": "noonewouldeverusethis7"
-  },
-  "interpals": {
-    "errorMsg": "The requested user does not exist or is inactive",
-    "errorType": "message",
-    "rank": 7604,
-    "url": "https://www.interpals.net/{}",
-    "urlMain": "https://www.interpals.net/",
-    "username_claimed": "blue",
-    "username_unclaimed": "noneownsthisusername"
-  },
-  "irecommend": {
-    "errorType": "status_code",
-    "rank": 2376,
-    "url": "https://irecommend.ru/users/{}",
-    "urlMain": "https://irecommend.ru/",
-    "username_claimed": "blue",
-    "username_unclaimed": "noonewouldeverusethis7"
-  },
-  "jeuxvideo": {
-    "errorMsg": "Vous \u00eates",
-    "errorType": "message",
-    "rank": 1557,
-    "url": "http://www.jeuxvideo.com/profil/{}?mode=infos",
-    "urlMain": "http://www.jeuxvideo.com",
-    "username_claimed": "adam",
-    "username_unclaimed": "noonewouldeverusethis7"
-  },
-  "kwork": {
-    "errorType": "status_code",
-    "rank": 7137,
-    "url": "https://kwork.ru/user/{}",
-    "urlMain": "https://www.kwork.ru/",
-    "username_claimed": "blue",
-    "username_unclaimed": "noonewouldeverusethis7"
-  },
-  "labpentestit": {
-    "errorType": "response_url",
-    "errorUrl": "https://lab.pentestit.ru/{}",
-    "rank": 2280092,
-    "url": "https://lab.pentestit.ru/profile/{}",
-    "urlMain": "https://lab.pentestit.ru/",
-    "username_claimed": "CSV",
-    "username_unclaimed": "noonewouldeverusethis7"
-  },
-  "last.fm": {
-    "errorType": "status_code",
-    "rank": 1666,
-    "url": "https://last.fm/user/{}",
-    "urlMain": "https://last.fm/",
-    "username_claimed": "blue",
-    "username_unclaimed": "noonewouldeverusethis7"
-  },
-  "leasehackr": {
-    "errorType": "status_code",
-    "rank": 85106,
-    "url": "https://forum.leasehackr.com/u/{}/summary/",
-    "urlMain": "https://forum.leasehackr.com/",
-    "username_claimed": "adam",
-    "username_unclaimed": "noonewouldeverusethis"
-  },
-  "livelib": {
-    "errorType": "status_code",
-    "rank": 3809,
-    "url": "https://www.livelib.ru/reader/{}",
-    "urlMain": "https://www.livelib.ru/",
-    "username_claimed": "blue",
-    "username_unclaimed": "noonewouldeverusethis7"
-  },
-  "mastodon.cloud": {
-    "errorType": "status_code",
-    "rank": 285280,
-    "url": "https://mastodon.cloud/@{}",
-    "urlMain": "https://mastodon.cloud/",
-    "username_claimed": "TheAdmin",
-    "username_unclaimed": "noonewouldeverusethis7"
-  },
-  "mastodon.social": {
-    "errorType": "status_code",
-    "rank": 4228716,
-    "url": "https://mastodon.social/@{}",
-    "urlMain": "https://chaos.social/",
-    "username_claimed": "Gargron",
-    "username_unclaimed": "noonewouldeverusethis7"
-  },
-  "mastodon.technology": {
-    "errorType": "status_code",
-    "rank": 1051451,
-    "url": "https://mastodon.technology/@{}",
-    "urlMain": "https://mastodon.xyz/",
-    "username_claimed": "ashfurrow",
-    "username_unclaimed": "noonewouldeverusethis7"
-  },
-  "mastodon.xyz": {
-    "errorType": "status_code",
-    "rank": 1051451,
-    "url": "https://mastodon.xyz/@{}",
-    "urlMain": "https://mastodon.xyz/",
-    "username_claimed": "TheKinrar",
-    "username_unclaimed": "noonewouldeverusethis7"
-  },
-  "metacritic": {
-    "errorMsg": "User not found",
-    "errorType": "message",
-    "rank": 2499,
-    "regexCheck": "^(?![-_])[A-Za-z0-9-_]{3,15}$",
-    "url": "https://www.metacritic.com/user/{}",
-    "urlMain": "https://www.metacritic.com/",
-    "username_claimed": "blue",
-    "username_unclaimed": "noonewould"
-  },
-  "mixer.com": {
-    "errorType": "status_code",
-    "rank": 1544,
-    "url": "https://mixer.com/{}",
-    "urlMain": "https://mixer.com/",
-    "urlProbe": "https://mixer.com/api/v1/channels/{}",
-    "username_claimed": "blue",
-    "username_unclaimed": "noonewouldeverusethis7"
-  },
-  "moikrug": {
-    "errorType": "status_code",
-    "rank": 174869,
-    "url": "https://moikrug.ru/{}",
-    "urlMain": "https://moikrug.ru/",
-    "username_claimed": "blue",
-    "username_unclaimed": "noonewouldeverusethis7"
-  },
-  "mstdn.io": {
-    "errorType": "status_code",
-    "rank": 1333764,
-    "url": "https://mstdn.io/@{}",
-    "urlMain": "https://mstdn.io/",
-    "username_claimed": "blue",
-    "username_unclaimed": "noonewouldeverusethis7"
-  },
-  "nightbot": {
-    "errorType": "status_code",
-    "rank": 10776,
-    "url": "https://nightbot.tv/t/{}/commands",
-    "urlMain": "https://nightbot.tv/",
-    "urlProbe": "https://api.nightbot.tv/1/channels/t/{}",
-    "username_claimed": "green",
-    "username_unclaimed": "noonewouldeverusethis"
-  },
-  "nnRU": {
-    "errorType": "status_code",
-    "rank": 0,
-    "url": "https://{}.www.nn.ru/",
-    "urlMain": "https://https://www.nn.ru/",
-    "username_claimed": "blue",
-    "username_unclaimed": "noonewouldeverusethis7"
-  },
-  "notabug.org": {
-    "errorType": "status_code",
-    "rank": 145085,
-    "url": "https://notabug.org/{}",
-    "urlMain": "https://notabug.org/",
-    "urlProbe": "https://notabug.org/{}/followers",
-    "username_claimed": "red",
-    "username_unclaimed": "noonewouldeverusethis7"
-  },
-  "note": {
-    "errorType": "status_code",
-    "rank": 861,
-    "url": "https://note.com/{}",
-    "urlMain": "https://note.com/",
-    "username_claimed": "blue",
-    "username_unclaimed": "noonewouldeverusethis7"
-  },
-  "opennet": {
-    "errorMsg": "\u0418\u043c\u044f \u0443\u0447\u0430\u0441\u0442\u043d\u0438\u043a\u0430 \u043d\u0435 \u043d\u0430\u0439\u0434\u0435\u043d\u043e",
-    "errorType": "message",
-    "rank": 65050,
-    "url": "https://www.opennet.ru/~{}",
-    "urlMain": "https://www.opennet.ru/",
-    "username_claimed": "anonismus",
-    "username_unclaimed": "noneownsthisusername"
-  },
-  "opensource": {
-    "errorType": "status_code",
-    "rank": 7771,
-    "url": "https://opensource.com/users/{}",
-    "urlMain": "https://opensource.com/",
-    "username_claimed": "red",
-    "username_unclaimed": "noonewouldeverusethis7"
-  },
-  "osu!": {
-    "errorType": "status_code",
-    "rank": 5124,
-    "url": "https://osu.ppy.sh/users/{}",
-    "urlMain": "https://osu.ppy.sh/",
-    "username_claimed": "blue",
-    "username_unclaimed": "noonewouldeverusethis7"
-  },
-  "pedsovet": {
-    "errorMsg": "\u041f\u043e\u043b\u044c\u0437\u043e\u0432\u0430\u0442\u0435\u043b\u044c \u043d\u0435 \u043d\u0430\u0439\u0434\u0435\u043d",
-    "errorType": "message",
-    "rank": 6776,
-    "url": "http://pedsovet.su/index/8-0-{}",
-    "urlMain": "http://pedsovet.su/",
-    "username_claimed": "blue",
-    "username_unclaimed": "noonewouldeverusethis7"
-  },
-  "phpRU": {
-    "errorMsg": "\u0423\u043a\u0430\u0437\u0430\u043d\u043d\u044b\u0439 \u043f\u043e\u043b\u044c\u0437\u043e\u0432\u0430\u0442\u0435\u043b\u044c \u043d\u0435 \u043d\u0430\u0439\u0434\u0435\u043d. \u041f\u043e\u0436\u0430\u043b\u0443\u0439\u0441\u0442\u0430, \u0432\u0432\u0435\u0434\u0438\u0442\u0435 \u0434\u0440\u0443\u0433\u043e\u0435 \u0438\u043c\u044f.",
-    "errorType": "message",
-    "rank": 113717,
-    "url": "https://php.ru/forum/members/?username={}",
-    "urlMain": "https://php.ru/forum/",
-    "username_claimed": "apple",
-    "username_unclaimed": "noonewouldeverusethis7"
-  },
-  "pikabu": {
-    "errorType": "status_code",
-    "rank": 962,
-    "url": "https://pikabu.ru/@{}",
-    "urlMain": "https://pikabu.ru/",
-    "username_claimed": "blue",
-    "username_unclaimed": "noonewouldeverusethis7"
-  },
-  "pr0gramm": {
-    "errorType": "status_code",
-    "rank": 3343,
-    "url": "https://pr0gramm.com/api/profile/info?name={}",
-    "urlMain": "https://pr0gramm.com/",
-    "username_claimed": "cha0s",
-    "username_unclaimed": "noonewouldeverusethis123123123123123123"
-  },
-  "pvpru": {
-    "errorType": "status_code",
-    "rank": 405547,
-    "url": "https://pvpru.com/board/member.php?username={}&tab=aboutme#aboutme",
-    "urlMain": "https://pvpru.com/",
-    "username_claimed": "blue",
-    "username_unclaimed": "noonewouldeverusethis7"
-  },
-  "radio_echo_msk": {
-    "errorType": "status_code",
-    "rank": 1578,
-    "url": "https://echo.msk.ru/users/{}",
-    "urlMain": "https://echo.msk.ru/",
-    "username_claimed": "blue",
-    "username_unclaimed": "noonewouldeverusethis7"
-  },
-  "radioskot": {
-    "errorMsg": "\u041f\u043e\u043b\u044c\u0437\u043e\u0432\u0430\u0442\u0435\u043b\u044c \u043d\u0435 \u043d\u0430\u0439\u0434\u0435\u043d",
-    "errorType": "message",
-    "rank": 105878,
-    "url": "https://radioskot.ru/index/8-0-{}",
-    "urlMain": "https://radioskot.ru/",
-    "username_claimed": "red",
-    "username_unclaimed": "noonewouldeverusethis7"
-  },
-  "satsisRU": {
-    "errorType": "status_code",
-    "rank": 447395,
-    "url": "https://satsis.info/user/{}",
-    "urlMain": "https://satsis.info/",
-    "username_claimed": "red",
-    "username_unclaimed": "noonewouldeverusethis7"
-  },
-  "segmentfault": {
-    "errorType": "status_code",
-    "rank": 678,
-    "url": "https://segmentfault.com/u/{}",
-    "urlMain": "https://segmentfault.com/",
-    "username_claimed": "bule",
-    "username_unclaimed": "noonewouldeverusethis7"
-  },
-  "social.tchncs.de": {
-    "errorType": "status_code",
-    "rank": 463325,
-    "url": "https://social.tchncs.de/@{}",
-    "urlMain": "https://social.tchncs.de/",
-    "username_claimed": "Milan",
-    "username_unclaimed": "noonewouldeverusethis7"
-  },
-  "soylentnews": {
-    "errorMsg": "The user you requested does not exist, no matter how much you wish this might be the case.",
-    "errorType": "message",
-    "rank": 892920,
-    "url": "https://soylentnews.org/~{}",
-    "urlMain": "https://soylentnews.org",
-    "username_claimed": "adam",
-    "username_unclaimed": "noonewouldeverusethis7"
-  },
-  "sparkpeople": {
-    "errorMsg": "We couldn't find that user",
-    "errorType": "message",
-    "rank": 20132,
-    "url": "https://www.sparkpeople.com/mypage.asp?id={}",
-    "urlMain": "https://www.sparkpeople.com",
-    "username_claimed": "adam",
-    "username_unclaimed": "noonewouldeverusethis7"
-  },
-  "spletnik": {
-    "errorType": "status_code",
-    "rank": 9356,
-    "url": "https://spletnik.ru/user/{}",
-    "urlMain": "https://spletnik.ru/",
-    "username_claimed": "blue",
-    "username_unclaimed": "noonewouldeverusethis7"
-  },
-  "svidbook": {
-    "errorType": "status_code",
-    "rank": 5680929,
-    "url": "https://www.svidbook.ru/user/{}",
-    "urlMain": "https://www.svidbook.ru/",
-    "username_claimed": "green",
-    "username_unclaimed": "noonewouldeverusethis7"
-  },
-  "toster": {
-    "errorType": "status_code",
-    "rank": 10529871,
-    "url": "https://www.toster.ru/user/{}/answers",
-    "urlMain": "https://www.toster.ru/",
-    "username_claimed": "adam",
-    "username_unclaimed": "noonewouldeverusethis7"
-  },
-  "tracr.co": {
-    "errorMsg": "No search results",
-    "errorType": "message",
-    "rank": 1104278,
-    "regexCheck": "^[A-Za-z0-9]{2,32}$",
-    "url": "https://tracr.co/users/1/{}",
-    "urlMain": "https://tracr.co/",
-    "username_claimed": "blue",
-    "username_unclaimed": "noonewouldeverusethis7"
-  },
-  "travellerspoint": {
-    "errorMsg": "Wooops. Sorry!",
-    "errorType": "message",
-    "rank": 65743,
-    "url": "https://www.travellerspoint.com/users/{}",
-    "urlMain": "https://www.travellerspoint.com",
-    "username_claimed": "blue",
-    "username_unclaimed": "noonewouldeverusethis7"
-  },
-  "uid": {
-    "errorType": "status_code",
-    "rank": 22088,
-    "url": "http://uid.me/{}",
-    "urlMain": "https://uid.me/",
-    "username_claimed": "blue",
-    "username_unclaimed": "noonewouldeverusethis7"
-  },
-  "warriorforum": {
-    "errorType": "status_code",
-    "rank": 3524,
-    "url": "https://www.warriorforum.com/members/{}.html",
-    "urlMain": "https://www.warriorforum.com/",
-    "username_claimed": "blue",
-    "username_unclaimed": "noonewouldeverusethis77777"
-  },
-  "windy": {
-    "errorType": "status_code",
-    "rank": 2279,
-    "url": "https://community.windy.com/user/{}",
-    "urlMain": "https://windy.com/",
-    "username_claimed": "blue",
-    "username_unclaimed": "noonewouldeverusethis7"
-  },
-  "Xbox Gamertag": {
-    "errorType": "status_code",
-    "url": "https://xboxgamertag.com/search/{}",
-    "urlMain": "https://xboxgamertag.com/",
-    "username_claimed": "red",
-    "username_unclaimed": "noonewouldeverusethis7"
-  }
-}
-=======
-{
-  "F6S": {
-    "errorType": "status_code",
-    "url": "https://www.f6s.com/{}",
-    "urlMain": "https://f6s.com/",
-    "username_claimed": "vidheeshnacode",
-    "username_unclaimed": "noonewouldeverusethis7"
-  },
-  "getmyuni": {
-    "errorType": "status_code",
-    "url": "https://www.getmyuni.com/user/{}",
-    "urlMain": "https://getmyuni.com/",
-    "username_claimed": "vidheeshnacode",
-    "username_unclaimed": "noonewouldeverusethis7"
-  },
-  "polarsteps": {
-    "errorType": "status_code",
-    "url": "https://www.polarsteps.com/{}",
-    "urlMain": "https://polarsteps.com/",
-    "username_claimed": "vidheeshnacode",
-    "username_unclaimed": "noonewouldeverusethis7"
-  },
-  "2Dimensions": {
-    "errorType": "status_code",
-    "rank": 664639,
-    "url": "https://2Dimensions.com/a/{}",
-    "urlMain": "https://2Dimensions.com/",
-    "username_claimed": "blue",
-    "username_unclaimed": "noonewouldeverusethis7"
-  },
-  "3dnews": {
-    "errorMsg": "\u041f\u043e\u043b\u044c\u0437\u043e\u0432\u0430\u0442\u0435\u043b\u044c \u043d\u0435 \u0437\u0430\u0440\u0435\u0433\u0438\u0441\u0442\u0440\u0438\u0440\u043e\u0432\u0430\u043d \u0438 \u043d\u0435 \u0438\u043c\u0435\u0435\u0442 \u043f\u0440\u043e\u0444\u0438\u043b\u044f \u0434\u043b\u044f \u043f\u0440\u043e\u0441\u043c\u043e\u0442\u0440\u0430.",
-    "errorType": "message",
-    "rank": 10569,
-    "url": "http://forum.3dnews.ru/member.php?username={}",
-    "urlMain": "http://forum.3dnews.ru/",
-    "username_claimed": "red",
-    "username_unclaimed": "noonewouldeverusethis7"
-  },
-  "4pda": {
-    "errorMsg": "\u041a \u0441\u043e\u0436\u0430\u043b\u0435\u043d\u0438\u044e, \u0412\u0430\u0448 \u043f\u043e\u0438\u0441\u043a \u043d\u0435 \u0434\u0430\u043b \u043d\u0438\u043a\u0430\u043a\u0438\u0445 \u0440\u0435\u0437\u0443\u043b\u044c\u0442\u0430\u0442\u043e\u0432.",
-    "errorType": "message",
-    "rank": 2814,
-    "url": "https://4pda.ru/forum/index.php?act=search&source=pst&noform=1&username={}",
-    "urlMain": "https://4pda.ru/",
-    "username_claimed": "green",
-    "username_unclaimed": "noonewouldeverusethis7"
-  },
-  "500px": {
-    "errorMsg": "Oops! This page doesn\u2019t exist.",
-    "errorType": "message",
-    "rank": 3453,
-    "url": "https://500px.com/{}",
-    "urlMain": "https://500px.com/",
-    "username_claimed": "blue",
-    "username_unclaimed": "noonewouldeverusethis7"
-  },
-  "7Cups": {
-    "errorType": "status_code",
-    "rank": 51294,
-    "url": "https://www.7cups.com/@{}",
-    "urlMain": "https://www.7cups.com/",
-    "username_claimed": "blue",
-    "username_unclaimed": "noonewouldeverusethis7"
-  },
-  "About.me": {
-    "errorType": "status_code",
-    "rank": 11447,
-    "url": "https://about.me/{}",
-    "urlMain": "https://about.me/",
-    "username_claimed": "blue",
-    "username_unclaimed": "noonewouldeverusethis7"
-  },
-  "Academia.edu": {
-    "errorType": "status_code",
-    "rank": 218,
-    "url": "https://independent.academia.edu/{}",
-    "urlMain": "https://www.academia.edu/",
-    "username_claimed": "blue",
-    "username_unclaimed": "noonewouldeverusethis7"
-  },
-  "Alik.cz": {
-    "errorType": "status_code",
-    "rank": 845452,
-    "url": "https://www.alik.cz/u/{}",
-    "urlMain": "https://www.alik.cz/",
-    "username_claimed": "julian",
-    "username_unclaimed": "noonewouldeverusethis"
-  },
-  "AllTrails": {
-    "errorMsg": "User could not be found.",
-    "errorType": "message",
-    "rank": 8256,
-    "url": "https://www.alltrails.com/members/{}",
-    "urlMain": "https://www.alltrails.com/",
-    "username_claimed": "blue",
-    "username_unclaimed": "noonewouldeverusethis"
-  },
-  "Anobii": {
-    "errorType": "response_url",
-    "rank": 43870,
-    "url": "https://www.anobii.com/{}/profile",
-    "urlMain": "https://www.anobii.com/",
-    "username_claimed": "blue",
-    "username_unclaimed": "noonewouldeverusethis7"
-  },
-  "Aptoide": {
-    "errorType": "status_code",
-    "rank": 5114,
-    "url": "https://{}.en.aptoide.com/",
-    "urlMain": "https://en.aptoide.com/",
-    "username_claimed": "blue",
-    "username_unclaimed": "noonewouldeverusethis7"
-  },
-  "Archive.org": {
-    "errorMsg": "cannot find account",
-    "errorType": "message",
-    "rank": 196,
-    "url": "https://archive.org/details/@{}",
-    "urlMain": "https://archive.org",
-    "username_claimed": "blue",
-    "username_unclaimed": "noonewould"
-  },
-  "Asciinema": {
-    "errorType": "status_code",
-    "rank": 77227,
-    "url": "https://asciinema.org/~{}",
-    "urlMain": "https://asciinema.org",
-    "username_claimed": "red",
-    "username_unclaimed": "noonewouldeverusethis7"
-  },
-  "Ask Fedora": {
-    "errorType": "status_code",
-    "rank": 27465,
-    "url": "https://ask.fedoraproject.org/u/{}",
-    "urlMain": "https://ask.fedoraproject.org/",
-    "username_claimed": "red",
-    "username_unclaimed": "noonewouldeverusethis7"
-  },
-  "AskFM": {
-    "errorMsg": "Well, apparently not anymore.",
-    "errorType": "message",
-    "rank": 2888,
-    "regexCheck": "^[a-zA-Z0-9_]{3,40}$",
-    "url": "https://ask.fm/{}",
-    "urlMain": "https://ask.fm/",
-    "username_claimed": "blue",
-    "username_unclaimed": "noonewouldeverusethis7"
-  },
-  "Audiojungle": {
-    "errorType": "status_code",
-    "rank": 5604,
-    "url": "https://audiojungle.net/user/{}",
-    "urlMain": "https://audiojungle.net/",
-    "username_claimed": "blue",
-    "username_unclaimed": "noonewouldeverusethis7"
-  },
-  "Avizo": {
-    "errorType": "response_url",
-    "errorUrl": "https://www.avizo.cz/",
-    "rank": 507599,
-    "url": "https://www.avizo.cz/{}/",
-    "urlMain": "https://www.avizo.cz/",
-    "username_claimed": "blue",
-    "username_unclaimed": "noonewouldeverusethis"
-  },
-  "BLIP.fm": {
-    "errorType": "status_code",
-    "rank": 145919,
-    "url": "https://blip.fm/{}",
-    "urlMain": "https://blip.fm/",
-    "username_claimed": "blue",
-    "username_unclaimed": "noonewouldeverusethis7"
-  },
-  "BOOTH": {
-    "errorType": "response_url",
-    "errorUrl": "https://booth.pm/",
-    "rank": 7165,
-    "url": "https://{}.booth.pm/",
-    "urlMain": "https://booth.pm/",
-    "username_claimed": "blue",
-    "username_unclaimed": "noonewouldeverusethis7"
-  },
-  "Badoo": {
-    "errorType": "status_code",
-    "rank": 2111,
-    "url": "https://badoo.com/profile/{}",
-    "urlMain": "https://badoo.com/",
-    "username_claimed": "blue",
-    "username_unclaimed": "noonewouldeverusethis7"
-  },
-  "Bandcamp": {
-    "errorType": "status_code",
-    "rank": 1090,
-    "url": "https://www.bandcamp.com/{}",
-    "urlMain": "https://www.bandcamp.com/",
-    "username_claimed": "blue",
-    "username_unclaimed": "noonewouldeverusethis7"
-  },
-  "Bazar.cz": {
-    "errorType": "response_url",
-    "errorUrl": "https://www.bazar.cz/error404.aspx",
-    "rank": 708771,
-    "url": "https://www.bazar.cz/{}/",
-    "urlMain": "https://www.bazar.cz/",
-    "username_claimed": "pianina",
-    "username_unclaimed": "noonewouldeverusethis"
-  },
-  "Behance": {
-    "errorType": "status_code",
-    "rank": 324,
-    "url": "https://www.behance.net/{}",
-    "urlMain": "https://www.behance.net/",
-    "username_claimed": "blue",
-    "username_unclaimed": "noonewouldeverusethis7"
-  },
-  "BitBucket": {
-    "errorType": "status_code",
-    "rank": 2831,
-    "url": "https://bitbucket.org/{}/",
-    "urlMain": "https://bitbucket.org/",
-    "username_claimed": "white",
-    "username_unclaimed": "noonewouldeverusethis7"
-  },
-  "BitCoinForum": {
-    "errorMsg": "The user whose profile you are trying to view does not exist.",
-    "errorType": "message",
-    "rank": 164864,
-    "url": "https://bitcoinforum.com/profile/{}",
-    "urlMain": "https://bitcoinforum.com",
-    "username_claimed": "bitcoinforum.com",
-    "username_unclaimed": "noonewouldeverusethis7"
-  },
-  "Blogger": {
-    "errorType": "status_code",
-    "rank": 289,
-    "regexCheck": "^[a-zA-Z][a-zA-Z0-9_-]*$",
-    "url": "https://{}.blogspot.com",
-    "urlMain": "https://www.blogger.com/",
-    "username_claimed": "blue",
-    "username_unclaimed": "noonewouldeverusethis7"
-  },
-  "BodyBuilding": {
-    "errorType": "response_url",
-    "errorUrl": "https://bodyspace.bodybuilding.com/",
-    "rank": 2925,
-    "url": "https://bodyspace.bodybuilding.com/{}",
-    "urlMain": "https://bodyspace.bodybuilding.com/",
-    "username_claimed": "blue",
-    "username_unclaimed": "noonewouldeverusethis7"
-  },
-  "Bookcrossing": {
-    "errorType": "status_code",
-    "rank": 54059,
-    "url": "https://www.bookcrossing.com/mybookshelf/{}/",
-    "urlMain": "https://www.bookcrossing.com/",
-    "username_claimed": "blue",
-    "username_unclaimed": "noonewouldeverusethis"
-  },
-  "BuyMeACoffee": {
-    "errorType": "status_code",
-    "rank": 13282,
-    "url": "https://buymeacoff.ee/{}",
-    "urlMain": "https://www.buymeacoffee.com/",
-    "urlProbe": "https://www.buymeacoffee.com/{}",
-    "username_claimed": "red",
-    "username_unclaimed": "noonewouldeverusethis7"
-  },
-  "BuzzFeed": {
-    "errorType": "status_code",
-    "rank": 402,
-    "url": "https://buzzfeed.com/{}",
-    "urlMain": "https://buzzfeed.com/",
-    "username_claimed": "blue",
-    "username_unclaimed": "xgtrq"
-  },
-  "CNET": {
-    "errorType": "status_code",
-    "rank": 147,
-    "url": "https://www.cnet.com/profiles/{}/",
-    "urlMain": "https://www.cnet.com/",
-    "username_claimed": "blue",
-    "username_unclaimed": "noonewouldeverusethis"
-  },
-  "Carbonmade": {
-    "errorType": "response_url",
-    "errorUrl": "https://carbonmade.com/fourohfour?domain={}.carbonmade.com",
-    "rank": 26142,
-    "url": "https://{}.carbonmade.com",
-    "urlMain": "https://carbonmade.com/",
-    "username_claimed": "jenny",
-    "username_unclaimed": "noonewouldeverusethis7"
-  },
-  "Career.habr": {
-    "errorMsg": "<h1>\u041e\u0448\u0438\u0431\u043a\u0430 404</h1>",
-    "errorType": "message",
-    "rank": 1337,
-    "url": "https://career.habr.com/{}",
-    "urlMain": "https://career.habr.com/",
-    "username_claimed": "blue",
-    "username_unclaimed": "noonewouldeverusethis7"
-  },
-  "CashMe": {
-    "errorType": "status_code",
-    "rank": 0,
-    "url": "https://cash.me/${}",
-    "urlMain": "https://cash.me/",
-    "username_claimed": "Jenny",
-    "username_unclaimed": "noonewouldeverusethis7"
-  },
-  "Cent": {
-    "errorMsg": "<title>Cent</title>",
-    "errorType": "message",
-    "rank": 118892,
-    "url": "https://beta.cent.co/@{}",
-    "urlMain": "https://cent.co/",
-    "username_claimed": "blue",
-    "username_unclaimed": "noonewouldeverusethis7"
-  },
-  "Championat": {
-    "errorType": "status_code",
-    "rank": 1945,
-    "url": "https://www.championat.com/user/{}",
-    "urlMain": "https://www.championat.com/",
-    "username_claimed": "blue",
-    "username_unclaimed": "noonewouldeverusethis7"
-  },
-  "Chatujme.cz": {
-    "errorMsg": "Neexistujic\u00ed profil",
-    "errorType": "message",
-    "regexCheck": "^[a-zA-Z][a-zA-Z1-9_-]*$",
-    "rank": 9812219,
-    "url": "https://profil.chatujme.cz/{}",
-    "urlMain": "https://chatujme.cz/",
-    "username_claimed": "david",
-    "username_unclaimed": "noonewouldeverusethis"
-  },
-  "Chess": {
-    "errorMsg": "Missing page... somebody made a wrong move.",
-    "errorType": "message",
-    "rank": 590,
-    "url": "https://www.chess.com/ru/member/{}",
-    "urlMain": "https://www.chess.com/ru/",
-    "username_claimed": "blue",
-    "username_unclaimed": "noonewouldeverusethis7"
-  },
-  "Cloob": {
-    "errorType": "status_code",
-    "rank": 10574,
-    "url": "https://www.cloob.com/name/{}",
-    "urlMain": "https://www.cloob.com/",
-    "username_claimed": "blue",
-    "username_unclaimed": "noonewouldeverusethis7"
-  },
-  "CloudflareCommunity": {
-    "errorType": "status_code",
-    "rank": 1469,
-    "url": "https://community.cloudflare.com/u/{}",
-    "urlMain": "https://community.cloudflare.com/",
-    "username_claimed": "blue",
-    "username_unclaimed": "noonewouldeverusethis"
-  },
-  "Clozemaster": {
-    "errorType": "status_code",
-    "rank": 66473,
-    "url": "https://www.clozemaster.com/players/{}",
-    "urlMain": "https://www.clozemaster.com",
-    "username_claimed": "green",
-    "username_unclaimed": "noonewouldeverusethis7"
-  },
-  "Codecademy": {
-    "errorType": "status_code",
-    "rank": 1883,
-    "url": "https://www.codecademy.com/profiles/{}",
-    "urlMain": "https://www.codecademy.com/",
-    "username_claimed": "blue",
-    "username_unclaimed": "noonewouldeverusethis7"
-  },
-  "Codechef": {
-    "errorType": "response_url",
-    "errorUrl": "https://www.codechef.com/",
-    "rank": 9625,
-    "url": "https://www.codechef.com/users/{}",
-    "urlMain": "https://www.codechef.com/",
-    "username_claimed": "blue",
-    "username_unclaimed": "noonewouldeverusethis7"
-  },
-  "Codewars": {
-    "errorType": "status_code",
-    "rank": 19606,
-    "url": "https://www.codewars.com/users/{}",
-    "urlMain": "https://www.codewars.com",
-    "username_claimed": "example",
-    "username_unclaimed": "noonewouldeverusethis7"
-  },
-  "Contently": {
-    "errorMsg": "We can't find that page!",
-    "errorType": "message",
-    "rank": 13782,
-    "regexCheck": "^[a-zA-Z][a-zA-Z0-9_-]*$",
-    "url": "https://{}.contently.com/",
-    "urlMain": "https://contently.com/",
-    "username_claimed": "jordanteicher",
-    "username_unclaimed": "noonewouldeverusethis7"
-  },
-  "Coroflot": {
-    "errorType": "status_code",
-    "rank": 40597,
-    "url": "https://www.coroflot.com/{}",
-    "urlMain": "https://coroflot.com/",
-    "username_claimed": "blue",
-    "username_unclaimed": "noonewouldeverusethis7"
-  },
-  "Countable": {
-    "errorType": "status_code",
-    "rank": 257457,
-    "url": "https://www.countable.us/{}",
-    "urlMain": "https://www.countable.us/",
-    "username_claimed": "blue",
-    "username_unclaimed": "noonewouldeverusethis7"
-  },
-  "Cracked": {
-    "errorType": "response_url",
-    "errorUrl": "https://www.cracked.com/",
-    "rank": 4551,
-    "url": "https://www.cracked.com/members/{}/",
-    "urlMain": "https://www.cracked.com/",
-    "username_claimed": "blue",
-    "username_unclaimed": "noonewouldeverusethis"
-  },
-  "Crevado": {
-    "errorType": "status_code",
-    "rank": 200626,
-    "url": "https://{}.crevado.com",
-    "urlMain": "https://crevado.com/",
-    "username_claimed": "blue",
-    "username_unclaimed": "noonewouldeverusethis7"
-  },
-  "Crunchyroll": {
-    "errorType": "status_code",
-    "rank": 545,
-    "url": "https://www.crunchyroll.com/user/{}",
-    "urlMain": "https://www.crunchyroll.com/",
-    "username_claimed": "blue",
-    "username_unclaimed": "noonewouldeverusethis7"
-  },
-  "DEV Community": {
-    "errorType": "status_code",
-    "rank": 7362,
-    "regexCheck": "^[a-zA-Z][a-zA-Z0-9_-]*$",
-    "url": "https://dev.to/{}",
-    "urlMain": "https://dev.to/",
-    "username_claimed": "blue",
-    "username_unclaimed": "noonewouldeverusethis7"
-  },
-  "DailyMotion": {
-    "errorType": "status_code",
-    "rank": 207,
-    "url": "https://www.dailymotion.com/{}",
-    "urlMain": "https://www.dailymotion.com/",
-    "username_claimed": "blue",
-    "username_unclaimed": "noonewouldeverusethis7"
-  },
-  "Designspiration": {
-    "errorType": "status_code",
-    "rank": 5627019,
-    "url": "https://www.designspiration.net/{}/",
-    "urlMain": "https://www.designspiration.net/",
-    "username_claimed": "blue",
-    "username_unclaimed": "noonewouldeverusethis7"
-  },
-  "DeviantART": {
-    "errorType": "status_code",
-    "rank": 529,
-    "regexCheck": "^[a-zA-Z][a-zA-Z0-9_-]*$",
-    "url": "https://{}.deviantart.com",
-    "urlMain": "https://deviantart.com",
-    "username_claimed": "blue",
-    "username_unclaimed": "noonewouldeverusethis7"
-  },
-  "Discogs": {
-    "errorType": "status_code",
-    "rank": 1056,
-    "url": "https://www.discogs.com/user/{}",
-    "urlMain": "https://www.discogs.com/",
-    "username_claimed": "blue",
-    "username_unclaimed": "noonewouldeverusethis7"
-  },
-  "Discuss.Elastic.co": {
-    "errorType": "status_code",
-    "rank": 6815,
-    "url": "https://discuss.elastic.co/u/{}",
-    "urlMain": "https://discuss.elastic.co/",
-    "username_claimed": "blue",
-    "username_unclaimed": "noonewouldeverusethis7"
-  },
-  "Disqus": {
-    "errorType": "status_code",
-    "rank": 1078,
-    "url": "https://disqus.com/{}",
-    "urlMain": "https://disqus.com/",
-    "username_claimed": "blue",
-    "username_unclaimed": "noonewouldeverusethis7"
-  },
-  "Docker Hub": {
-    "errorType": "status_code",
-    "rank": 3310,
-    "url": "https://hub.docker.com/u/{}/",
-    "urlMain": "https://hub.docker.com/",
-    "urlProbe": "https://hub.docker.com/v2/users/{}/",
-    "username_claimed": "blue",
-    "username_unclaimed": "noonewouldeverusethis7"
-  },
-  "Dribbble": {
-    "errorMsg": "Whoops, that page is gone.",
-    "errorType": "message",
-    "rank": 1163,
-    "regexCheck": "^[a-zA-Z][a-zA-Z0-9_-]*$",
-    "url": "https://dribbble.com/{}",
-    "urlMain": "https://dribbble.com/",
-    "username_claimed": "blue",
-    "username_unclaimed": "noonewouldeverusethis7"
-  },
-  "Duolingo": {
-    "errorMsg": "{\"users\":[]}",
-    "errorType": "message",
-    "rank": 397,
-    "url": "https://www.duolingo.com/profile/{}",
-    "urlMain": "https://duolingo.com/",
-    "urlProbe": "https://www.duolingo.com/2017-06-30/users?username={}",
-    "username_claimed": "blue",
-    "username_unclaimed": "noonewouldeverusethis7"
-  },
-  "Ebay": {
-    "errorMsg": "The User ID you entered was not found",
-    "errorType": "message",
-    "rank": 56,
-    "url": "https://www.ebay.com/usr/{}",
-    "urlMain": "https://www.ebay.com/",
-    "username_claimed": "blue",
-    "username_unclaimed": "noonewouldeverusethis7"
-  },
-  "Ello": {
-    "errorMsg": "We couldn't find the page you're looking for",
-    "errorType": "message",
-    "rank": 50193,
-    "url": "https://ello.co/{}",
-    "urlMain": "https://ello.co/",
-    "username_claimed": "blue",
-    "username_unclaimed": "noonewouldeverusethis7"
-  },
-  "Etsy": {
-    "errorType": "status_code",
-    "rank": 161,
-    "url": "https://www.etsy.com/shop/{}",
-    "urlMain": "https://www.etsy.com/",
-    "username_claimed": "JennyKrafts",
-    "username_unclaimed": "noonewouldeverusethis7"
-  },
-  "Euw": {
-    "errorMsg": "This summoner is not registered at OP.GG. Please check spelling.",
-    "errorType": "message",
-    "rank": 291,
-    "url": "https://euw.op.gg/summoner/userName={}",
-    "urlMain": "https://euw.op.gg/",
-    "username_claimed": "blue",
-    "username_unclaimed": "noonewouldeverusethis7"
-  },
-  "EyeEm": {
-    "errorType": "response_url",
-    "errorUrl": "https://www.eyeem.com/",
-    "rank": 38664,
-    "url": "https://www.eyeem.com/u/{}",
-    "urlMain": "https://www.eyeem.com/",
-    "username_claimed": "blue",
-    "username_unclaimed": "noonewouldeverusethis7"
-  },
-  "F3.cool": {
-    "errorType": "status_code",
-    "rank": 54043,
-    "url": "https://f3.cool/{}/",
-    "urlMain": "https://f3.cool/",
-    "username_claimed": "blue",
-    "username_unclaimed": "noonewouldeverusethis7"
-  },
-  "Facebook": {
-    "errorType": "status_code",
-    "rank": 7,
-    "regexCheck": "^[a-zA-Z0-9\\.]{3,49}(?<!\\.com|\\.org|\\.net)$",
-    "url": "https://www.facebook.com/{}",
-    "urlMain": "https://www.facebook.com/",
-    "username_claimed": "blue",
-    "username_unclaimed": "noonewouldeverusethis7"
-  },
-  "Facenama": {
-    "errorType": "response_url",
-    "errorUrl": "https://facenama.com/404.html",
-    "rank": 6590,
-    "url": "https://facenama.com/{}",
-    "urlMain": "https://facenama.com/",
-    "username_claimed": "blue",
-    "username_unclaimed": "noonewouldeverusethis77"
-  },
-  "Fandom": {
-    "errorType": "status_code",
-    "rank": 91,
-    "url": "https://www.fandom.com/u/{}",
-    "urlMain": "https://www.fandom.com/",
-    "username_claimed": "Jungypoo",
-    "username_unclaimed": "noonewouldeverusethis7"
-  },
-  "Filmogs": {
-    "errorType": "status_code",
-    "rank": 0,
-    "url": "https://www.filmo.gs/users/{}",
-    "urlMain": "https://www.filmo.gs/",
-    "username_claimed": "cupparober",
-    "username_unclaimed": "noonewouldeverusethis7"
-  },
-  "Fiverr": {
-    "errorType": "response_url",
-    "errorUrl": "https://www.fiverr.com/",
-    "rank": 457,
-    "url": "https://www.fiverr.com/{}",
-    "urlMain": "https://www.fiverr.com/",
-    "username_claimed": "blue",
-    "username_unclaimed": "noonewouldeverusethis"
-  },
-  "Flickr": {
-    "errorType": "status_code",
-    "rank": 917,
-    "url": "https://www.flickr.com/people/{}",
-    "urlMain": "https://www.flickr.com/",
-    "username_claimed": "blue",
-    "username_unclaimed": "noonewouldeverusethis7"
-  },
-  "Flightradar24": {
-    "errorType": "status_code",
-    "rank": 1339,
-    "regexCheck": "^[a-zA-Z0-9_]{3,20}$",
-    "url": "https://my.flightradar24.com/{}",
-    "urlMain": "https://www.flightradar24.com/",
-    "username_claimed": "jebbrooks",
-    "username_unclaimed": "xgtrq"
-  },
-  "Flipboard": {
-    "errorType": "status_code",
-    "rank": 5766,
-    "regexCheck": "^([a-zA-Z0-9_]){1,15}$",
-    "url": "https://flipboard.com/@{}",
-    "urlMain": "https://flipboard.com/",
-    "username_claimed": "blue",
-    "username_unclaimed": "noonewould"
-  },
-  "Football": {
-    "errorMsg": "\u041f\u043e\u043b\u044c\u0437\u043e\u0432\u0430\u0442\u0435\u043b\u044c \u0441 \u0442\u0430\u043a\u0438\u043c \u0438\u043c\u0435\u043d\u0435\u043c \u043d\u0435 \u043d\u0430\u0439\u0434\u0435\u043d",
-    "errorType": "message",
-    "rank": 50289,
-    "url": "https://www.rusfootball.info/user/{}/",
-    "urlMain": "https://www.rusfootball.info/",
-    "username_claimed": "solo87",
-    "username_unclaimed": "noonewouldeverusethis7"
-  },
-  "FortniteTracker": {
-    "errorType": "status_code",
-    "rank": 5617,
-    "url": "https://fortnitetracker.com/profile/all/{}",
-    "urlMain": "https://fortnitetracker.com/challenges",
-    "username_claimed": "blue",
-    "username_unclaimed": "noonewouldeverusethis"
-  },
-  "Freelance.habr": {
-    "errorMsg": "<div class=\"icon_user_locked\"></div>",
-    "errorType": "message",
-    "rank": 1337,
-    "url": "https://freelance.habr.com/freelancers/{}",
-    "urlMain": "https://freelance.habr.com/",
-    "username_claimed": "adam",
-    "username_unclaimed": "noonewouldeverusethis7"
-  },
-  "Freelancer.com": {
-   "errorMsg": "\"users\":{}",
-   "errorType": "message",
-    "rank": 576,
-    "url": "https://www.freelancer.com/api/users/0.1/users?usernames%5B%5D={}&compact=true",
-    "urlMain": "https://www.freelancer.com/",
-    "username_claimed": "red0xff",
-    "username_unclaimed": "noonewouldeverusethis"
-  },
-  "Freesound": {
-    "errorType": "status_code",
-    "rank": 6938,
-    "url": "https://freesound.org/people/{}/",
-    "urlMain": "https://freesound.org/",
-    "username_claimed": "blue",
-    "username_unclaimed": "noonewouldeverusethis"
-  },
-  "GDProfiles": {
-    "errorType": "status_code",
-    "rank": 1610005,
-    "url": "https://gdprofiles.com/{}",
-    "urlMain": "https://gdprofiles.com/",
-    "username_claimed": "blue",
-    "username_unclaimed": "noonewouldeverusethis"
-  },
-  "Gamespot": {
-    "errorType": "status_code",
-    "rank": 519,
-    "url": "https://www.gamespot.com/profile/{}/",
-    "urlMain": "https://www.gamespot.com/",
-    "username_claimed": "blue",
-    "username_unclaimed": "noonewouldeverusethis"
-  },
-  "Giphy": {
-    "errorType": "status_code",
-    "rank": 580,
-    "url": "https://giphy.com/{}",
-    "urlMain": "https://giphy.com/",
-    "username_claimed": "blue",
-    "username_unclaimed": "noonewouldeverusethis7"
-  },
-  "GitHub": {
-    "errorType": "status_code",
-    "rank": 81,
-    "regexCheck": "^[a-zA-Z0-9](?:[a-zA-Z0-9]|-(?=[a-zA-Z0-9])){0,38}$",
-    "url": "https://www.github.com/{}",
-    "urlMain": "https://www.github.com/",
-    "username_claimed": "blue",
-    "username_unclaimed": "noonewouldeverusethis7"
-  },
-  "GitLab": {
-    "errorMsg": "[]",
-    "errorType": "message",
-    "rank": 3707,
-    "url": "https://gitlab.com/{}",
-    "urlMain": "https://gitlab.com/",
-    "urlProbe": "https://gitlab.com/api/v4/users?username={}",
-    "username_claimed": "blue",
-    "username_unclaimed": "noonewouldeverusethis7"
-  },
-  "Gitee": {
-    "errorType": "status_code",
-    "rank": 5518,
-    "url": "https://gitee.com/{}",
-    "urlMain": "https://gitee.com/",
-    "username_claimed": "wizzer",
-    "username_unclaimed": "noonewouldeverusethis7"
-  },
-  "GoodReads": {
-    "errorType": "status_code",
-    "rank": 326,
-    "url": "https://www.goodreads.com/{}",
-    "urlMain": "https://www.goodreads.com/",
-    "username_claimed": "blue",
-    "username_unclaimed": "noonewouldeverusethis7"
-  },
-  "Gravatar": {
-    "errorType": "status_code",
-    "rank": 5492,
-    "url": "http://en.gravatar.com/{}",
-    "urlMain": "http://en.gravatar.com/",
-    "username_claimed": "blue",
-    "username_unclaimed": "noonewouldeverusethis7"
-  },
-  "Gumroad": {
-    "errorMsg": "Page not found.",
-    "errorType": "message",
-    "rank": 4049,
-    "url": "https://www.gumroad.com/{}",
-    "urlMain": "https://www.gumroad.com/",
-    "username_claimed": "blue",
-    "username_unclaimed": "noonewouldeverusethis7"
-  },
-  "GunsAndAmmo": {
-    "errorType": "status_code",
-    "rank": 160298,
-    "url": "https://forums.gunsandammo.com/profile/{}",
-    "urlMain": "https://gunsandammo.com/",
-    "username_claimed": "adam",
-    "username_unclaimed": "noonewouldeverusethis7"
-  },
-  "GuruShots": {
-    "errorType": "status_code",
-    "rank": 17413,
-    "url": "https://gurushots.com/{}/photos",
-    "urlMain": "https://gurushots.com/",
-    "username_claimed": "blue",
-    "username_unclaimed": "noonewouldeverusethis7"
-  },
-  "HackTheBox": {
-    "errorType": "status_code",
-    "rank": 44381,
-    "url": "https://forum.hackthebox.eu/profile/{}",
-    "urlMain": "https://forum.hackthebox.eu/",
-    "username_claimed": "angar",
-    "username_unclaimed": "noonewouldeverusethis"
-  },
-  "HackerNews": {
-    "errorMsg": "No such user.",
-    "errorType": "message",
-    "rank": 5220,
-    "url": "https://news.ycombinator.com/user?id={}",
-    "urlMain": "https://news.ycombinator.com/",
-    "username_claimed": "blue",
-    "username_unclaimed": "noonewouldeverusethis7"
-  },
-  "HackerOne": {
-    "errorMsg": "Page not found",
-    "errorType": "message",
-    "rank": 24074,
-    "url": "https://hackerone.com/{}",
-    "urlMain": "https://hackerone.com/",
-    "username_claimed": "blue",
-    "username_unclaimed": "noonewouldeverusethis7"
-  },
-  "HackerRank": {
-    "errorMsg": "Something went wrong",
-    "errorType": "message",
-    "rank": 3044,
-    "url": "https://hackerrank.com/{}",
-    "urlMain": "https://hackerrank.com/",
-    "username_claimed": "satznova",
-    "username_unclaimed": "noonewouldeverusethis7"
-  },
-  "House-Mixes.com": {
-    "errorMsg": "Profile Not Found",
-    "errorType": "message",
-    "rank": 979956,
-    "regexCheck": "^[a-zA-Z0-9]+(-[a-zA-Z0-9]+)*$",
-    "url": "https://www.house-mixes.com/profile/{}",
-    "urlMain": "https://www.house-mixes.com/",
-    "username_claimed": "blue",
-    "username_unclaimed": "noonewouldeverusethis7"
-  },
-  "Houzz": {
-    "errorMsg": "The page you requested was not found.",
-    "errorType": "message",
-    "rank": 1833,
-    "url": "https://houzz.com/user/{}",
-    "urlMain": "https://houzz.com/",
-    "username_claimed": "blue",
-    "username_unclaimed": "noonewouldeverusethis7"
-  },
-  "HubPages": {
-    "errorType": "status_code",
-    "rank": 3739,
-    "url": "https://hubpages.com/@{}",
-    "urlMain": "https://hubpages.com/",
-    "username_claimed": "blue",
-    "username_unclaimed": "noonewouldeverusethis"
-  },
-  "Hubski": {
-    "errorMsg": "No such user",
-    "errorType": "message",
-    "rank": 199033,
-    "url": "https://hubski.com/user/{}",
-    "urlMain": "https://hubski.com/",
-    "username_claimed": "blue",
-    "username_unclaimed": "noonewouldeverusethis7"
-  },
-  "IFTTT": {
-    "errorMsg": "The requested page or file does not exist",
-    "errorType": "message",
-    "rank": 9039,
-    "regexCheck": "^[A-Za-z0-9]{3,35}$",
-    "url": "https://www.ifttt.com/p/{}",
-    "urlMain": "https://www.ifttt.com/",
-    "username_claimed": "blue",
-    "username_unclaimed": "noonewouldeverusethis7"
-  },
-  "ImageShack": {
-    "errorType": "response_url",
-    "errorUrl": "https://imageshack.us/",
-    "rank": 42021,
-    "url": "https://imageshack.us/user/{}",
-    "urlMain": "https://imageshack.us/",
-    "username_claimed": "blue",
-    "username_unclaimed": "noonewouldeverusethis7"
-  },
-  "ImgUp.cz": {
-    "errorType": "status_code",
-    "rank": 2727868,
-    "url": "https://imgup.cz/{}",
-    "urlMain": "https://imgup.cz/",
-    "username_claimed": "adam",
-    "username_unclaimed": "noonewouldeverusethis"
-  },
-  "Instagram": {
-    "errorType": "status_code",
-    "rank": 35,
-    "request_head_only": false,
-    "url": "https://www.instagram.com/{}",
-    "urlMain": "https://www.instagram.com/",
-    "username_claimed": "blue",
-    "username_unclaimed": "noonewouldeverusethis7"
-  },
-  "Instructables": {
-    "errorMsg": "404: We're sorry, things break sometimes",
-    "errorType": "message",
-    "rank": 1165,
-    "url": "https://www.instructables.com/member/{}",
-    "urlMain": "https://www.instructables.com/",
-    "username_claimed": "blue",
-    "username_unclaimed": "noonewouldeverusethis7"
-  },
-  "Issuu": {
-    "errorType": "status_code",
-    "rank": 543,
-    "url": "https://issuu.com/{}",
-    "urlMain": "https://issuu.com/",
-    "username_claimed": "jenny",
-    "username_unclaimed": "noonewouldeverusethis7"
-  },
-  "Itch.io": {
-    "errorType": "status_code",
-    "rank": 2210,
-    "url": "https://{}.itch.io/",
-    "urlMain": "https://itch.io/",
-    "username_claimed": "blue",
-    "username_unclaimed": "noonewouldeverusethis7"
-  },
-  "Jimdo": {
-    "errorType": "status_code",
-    "noPeriod": "True",
-    "rank": 27580,
-    "url": "https://{}.jimdosite.com",
-    "urlMain": "https://jimdosite.com/",
-    "username_claimed": "jenny",
-    "username_unclaimed": "noonewouldeverusethis7"
-  },
-  "Kaggle": {
-    "errorType": "status_code",
-    "rank": 2648,
-    "url": "https://www.kaggle.com/{}",
-    "urlMain": "https://www.kaggle.com/",
-    "username_claimed": "dansbecker",
-    "username_unclaimed": "noonewouldeverusethis7"
-  },
-  "Kali community": {
-    "errorMsg": "This user has not registered and therefore does not have a profile to view.",
-    "errorType": "message",
-    "rank": 7440,
-    "url": "https://forums.kali.org/member.php?username={}",
-    "urlMain": "https://forums.kali.org/",
-    "username_claimed": "blue",
-    "username_unclaimed": "noonewouldeverusethis7"
-  },
-  "Keybase": {
-    "errorType": "status_code",
-    "rank": 56712,
-    "url": "https://keybase.io/{}",
-    "urlMain": "https://keybase.io/",
-    "username_claimed": "blue",
-    "username_unclaimed": "noonewouldeverusethis7"
-  },
-  "Kik": {
-    "errorMsg": "The page you requested was not found",
-    "errorType": "message",
-    "rank": 565825,
-    "url": "https://ws2.kik.com/user/{}",
-    "urlMain": "http://kik.me/",
-    "username_claimed": "blue",
-    "username_unclaimed": "noonewouldeverusethis7"
-  },
-  "Kongregate": {
-    "errorMsg": "Sorry, no account with that name was found.",
-    "errorType": "message",
-    "rank": 2732,
-    "regexCheck": "^[a-zA-Z][a-zA-Z0-9_-]*$",
-    "url": "https://www.kongregate.com/accounts/{}",
-    "urlMain": "https://www.kongregate.com/",
-    "username_claimed": "blue",
-    "username_unclaimed": "noonewouldeverusethis7"
-  },
-  "LOR": {
-    "errorType": "status_code",
-    "rank": 38696,
-    "url": "https://www.linux.org.ru/people/{}/profile",
-    "urlMain": "https://linux.org.ru/",
-    "username_claimed": "red",
-    "username_unclaimed": "noonewouldeverusethis7"
-  },
-  "Launchpad": {
-    "errorType": "status_code",
-    "rank": 9993,
-    "url": "https://launchpad.net/~{}",
-    "urlMain": "https://launchpad.net/",
-    "username_claimed": "blue",
-    "username_unclaimed": "noonewouldeverusethis7"
-  },
-  "LeetCode": {
-    "errorType": "status_code",
-    "rank": 2895,
-    "url": "https://leetcode.com/{}",
-    "urlMain": "https://leetcode.com/",
-    "username_claimed": "blue",
-    "username_unclaimed": "noonewouldeverusethis7"
-  },
-  "Letterboxd": {
-    "errorMsg": "Sorry, we can\u2019t find the page you\u2019ve requested.",
-    "errorType": "message",
-    "rank": 4053,
-    "url": "https://letterboxd.com/{}",
-    "urlMain": "https://letterboxd.com/",
-    "username_claimed": "blue",
-    "username_unclaimed": "noonewouldeverusethis7"
-  },
-  "Lichess": {
-    "errorMsg": "Page not found!",
-    "errorType": "message",
-    "rank": 2163,
-    "url": "https://lichess.org/@/{}",
-    "urlMain": "https://lichess.org",
-    "username_claimed": "blue",
-    "username_unclaimed": "noonewouldeverusethis7"
-  },
-  "LiveJournal": {
-    "errorType": "status_code",
-    "rank": 430,
-    "regexCheck": "^[a-zA-Z][a-zA-Z0-9_-]*$",
-    "url": "https://{}.livejournal.com",
-    "urlMain": "https://www.livejournal.com/",
-    "username_claimed": "blue",
-    "username_unclaimed": "noonewouldeverusethis7"
-  },
-  "LiveLeak": {
-    "errorMsg": "channel not found",
-    "errorType": "message",
-    "rank": 3625,
-    "url": "https://www.liveleak.com/c/{}",
-    "urlMain": "https://www.liveleak.com/",
-    "username_claimed": "blue",
-    "username_unclaimed": "noonewouldeverusethis"
-  },
-  "Lobsters": {
-    "errorType": "status_code",
-    "rank": 152798,
-    "regexCheck": "[A-Za-z0-9][A-Za-z0-9_-]{0,24}",
-    "url": "https://lobste.rs/u/{}",
-    "urlMain": "https://lobste.rs/",
-    "username_claimed": "jcs",
-    "username_unclaimed": "noonewouldeverusethis7"
-  },
-  "Lolchess": {
-    "errorMsg": "No search results",
-    "errorType": "message",
-    "rank": 3195,
-    "url": "https://lolchess.gg/profile/na/{}",
-    "urlMain": "https://lolchess.gg/",
-    "username_claimed": "blue",
-    "username_unclaimed": "noonewouldeverusethis7"
-  },
-  "Medium": {
-    "errorType": "status_code",
-    "rank": 72,
-    "url": "https://medium.com/@{}",
-    "urlMain": "https://medium.com/",
-    "username_claimed": "blue",
-    "username_unclaimed": "noonewouldeverusethis7"
-  },
-  "MeetMe": {
-    "errorType": "response_url",
-    "errorUrl": "https://www.meetme.com/",
-    "rank": 23062,
-    "url": "https://www.meetme.com/{}",
-    "urlMain": "https://www.meetme.com/",
-    "username_claimed": "blue",
-    "username_unclaimed": "noonewouldeverusethis7"
-  },
-  "Memrise": {
-    "errorType": "response_url",
-    "errorUrl": "https://www.memrise.com/",
-    "rank": 4813,
-    "url": "https://www.memrise.com/user/{}/",
-    "urlMain": "https://www.memrise.com/",
-    "username_claimed": "blue",
-    "username_unclaimed": "noonewouldeverusethis7"
-  },
-  "MixCloud": {
-    "errorType": "status_code",
-    "rank": 2403,
-    "url": "https://www.mixcloud.com/{}/",
-    "urlMain": "https://www.mixcloud.com/",
-    "urlProbe": "https://api.mixcloud.com/{}/",
-    "username_claimed": "jenny",
-    "username_unclaimed": "noonewouldeverusethis7"
-  },
-  "MyAnimeList": {
-    "errorType": "status_code",
-    "rank": 957,
-    "url": "https://myanimelist.net/profile/{}",
-    "urlMain": "https://myanimelist.net/",
-    "username_claimed": "blue",
-    "username_unclaimed": "noonewouldeverusethis7"
-  },
-  "Myspace": {
-    "errorType": "status_code",
-    "rank": 2540,
-    "url": "https://myspace.com/{}",
-    "urlMain": "https://myspace.com/",
-    "username_claimed": "blue",
-    "username_unclaimed": "noonewouldeverusethis7"
-  },
-  "NICommunityForum": {
-    "errorMsg": "The specified member cannot be found",
-    "errorType": "message",
-    "rank": 6996,
-    "url": "https://www.native-instruments.com/forum/members?username={}",
-    "urlMain": "https://www.native-instruments.com/forum/",
-    "username_claimed": "blue",
-    "username_unclaimed": "noonewouldeverusethis"
-  },
-  "NPM": {
-    "errorType": "status_code",
-    "rank": 5926,
-    "url": "https://www.npmjs.com/~{}",
-    "urlMain": "https://www.npmjs.com/",
-    "username_claimed": "kennethsweezy",
-    "username_unclaimed": "noonewould"
-  },
-  "NPM-Package": {
-    "errorType": "status_code",
-    "rank": 5926,
-    "url": "https://www.npmjs.com/package/{}",
-    "urlMain": "https://www.npmjs.com/",
-    "username_claimed": "blue",
-    "username_unclaimed": "noonewouldeverusethis7"
-  },
-  "NameMC (Minecraft.net skins)": {
-    "errorMsg": "Profiles: 0 results",
-    "errorType": "message",
-    "rank": 7282,
-    "url": "https://namemc.com/profile/{}",
-    "urlMain": "https://namemc.com/",
-    "username_claimed": "blue",
-    "username_unclaimed": "noonewouldeverusethis7"
-  },
-  "NationStates Nation": {
-    "errorMsg": "Was this your nation? It may have ceased to exist due to inactivity, but can rise again!",
-    "errorType": "message",
-    "rank": 48529,
-    "url": "https://nationstates.net/nation={}",
-    "urlMain": "https://nationstates.net",
-    "username_claimed": "the_holy_principality_of_saint_mark",
-    "username_unclaimed": "noonewould"
-  },
-  "NationStates Region": {
-    "errorMsg": "does not exist.",
-    "errorType": "message",
-    "rank": 48529,
-    "url": "https://nationstates.net/region={}",
-    "urlMain": "https://nationstates.net",
-    "username_claimed": "the_west_pacific",
-    "username_unclaimed": "noonewould"
-  },
-  "Newgrounds": {
-    "errorType": "status_code",
-    "rank": 6797,
-    "regexCheck": "^[a-zA-Z][a-zA-Z0-9_-]*$",
-    "url": "https://{}.newgrounds.com",
-    "urlMain": "https://newgrounds.com",
-    "username_claimed": "blue",
-    "username_unclaimed": "noonewouldeverusethis7"
-  },
-  "OK": {
-    "errorType": "status_code",
-    "rank": 63,
-    "regexCheck": "^[a-zA-Z][a-zA-Z0-9_.-]*$",
-    "url": "https://ok.ru/{}",
-    "urlMain": "https://ok.ru/",
-    "username_claimed": "ok",
-    "username_unclaimed": "noonewouldeverusethis7"
-  },
-  "OpenCollective": {
-    "errorType": "status_code",
-    "rank": 39473,
-    "url": "https://opencollective.com/{}",
-    "urlMain": "https://opencollective.com/",
-    "username_claimed": "sindresorhus",
-    "username_unclaimed": "noonewouldeverusethis7"
-  },
-  "OpenStreetMap": {
-    "errorType": "status_code",
-    "rank": 8544,
-    "url": "https://www.openstreetmap.org/user/{}",
-    "urlMain": "https://www.openstreetmap.org/",
-    "username_claimed": "blue",
-    "username_unclaimed": "noonewouldeverusethis7"
-  },
-  "Oracle Community": {
-    "errorType": "status_code",
-    "rank": 587,
-    "url": "https://community.oracle.com/people/{}",
-    "urlMain": "https://community.oracle.com",
-    "username_claimed": "blue",
-    "username_unclaimed": "noonewouldeverusethis7"
-  },
-  "Otzovik": {
-    "errorType": "status_code",
-    "rank": 2058,
-    "url": "https://otzovik.com/profile/{}",
-    "urlMain": "https://otzovik.com/",
-    "username_claimed": "blue",
-    "username_unclaimed": "noonewouldeverusethis7"
-  },
-  "OurDJTalk": {
-    "errorMsg": "The specified member cannot be found",
-    "errorType": "message",
-    "rank": 2697698,
-    "url": "https://ourdjtalk.com/members?username={}",
-    "urlMain": "https://ourdjtalk.com/",
-    "username_claimed": "steve",
-    "username_unclaimed": "noonewouldeverusethis"
-  },
-  "PCGamer": {
-    "errorMsg": "The specified member cannot be found. Please enter a member's entire name.",
-    "errorType": "message",
-    "rank": 973,
-    "url": "https://forums.pcgamer.com/members/?username={}",
-    "urlMain": "https://pcgamer.com",
-    "username_claimed": "admin",
-    "username_unclaimed": "noonewouldeverusethis7"
-  },
-  "PCPartPicker": {
-    "errorType": "status_code",
-    "rank": 2471,
-    "url": "https://pcpartpicker.com/user/{}",
-    "urlMain": "https://pcpartpicker.com",
-    "username_claimed": "blue",
-    "username_unclaimed": "noonewouldeverusethis7"
-  },
-  "PSNProfiles.com": {
-    "errorType": "response_url",
-    "errorUrl": "https://psnprofiles.com/?psnId={}",
-    "rank": 11533,
-    "url": "https://psnprofiles.com/{}",
-    "urlMain": "https://psnprofiles.com/",
-    "username_claimed": "blue",
-    "username_unclaimed": "noonewouldeverusethis"
-  },
-  "Packagist": {
-    "errorType": "response_url",
-    "errorUrl": "https://packagist.org/search/?q={}&reason=vendor_not_found",
-    "rank": 19371,
-    "url": "https://packagist.org/packages/{}/",
-    "urlMain": "https://packagist.org/",
-    "username_claimed": "psr",
-    "username_unclaimed": "noonewouldeverusethis7"
-  },
-  "Pastebin": {
-    "errorType": "response_url",
-    "errorUrl": "https://pastebin.com/index",
-    "rank": 1221,
-    "url": "https://pastebin.com/u/{}",
-    "urlMain": "https://pastebin.com/",
-    "username_claimed": "blue",
-    "username_unclaimed": "noonewouldeverusethis7"
-  },
-  "Patreon": {
-    "errorType": "status_code",
-    "rank": 374,
-    "url": "https://www.patreon.com/{}",
-    "urlMain": "https://www.patreon.com/",
-    "username_claimed": "blue",
-    "username_unclaimed": "noonewouldeverusethis7"
-  },
-  "Periscope": {
-    "errorType": "status_code",
-    "rank": 27375,
-    "url": "https://www.periscope.tv/{}/",
-    "urlMain": "https://www.periscope.tv/",
-    "username_claimed": "blue",
-    "username_unclaimed": "noonewouldeverusethis7"
-  },
-  "Photobucket": {
-    "errorType": "status_code",
-    "rank": 3893,
-    "url": "https://photobucket.com/user/{}/library",
-    "urlMain": "https://photobucket.com/",
-    "username_claimed": "blue",
-    "username_unclaimed": "noonewouldeverusethis7"
-  },
-  "Pinkbike": {
-    "errorType": "status_code",
-    "rank": 9280,
-    "url": "https://www.pinkbike.com/u/{}/",
-    "urlMain": "https://www.pinkbike.com/",
-    "username_claimed": "blue",
-    "username_unclaimed": "noonewouldeverusethis7"
-  },
-  "Pinterest": {
-    "errorType": "status_code",
-    "rank": 172,
-    "url": "https://www.pinterest.com/{}/",
-    "urlMain": "https://www.pinterest.com/",
-    "username_claimed": "blue",
-    "username_unclaimed": "noonewouldeverusethis7"
-  },
-  "PlayStore": {
-    "errorType": "status_code",
-    "rank": 1,
-    "url": "https://play.google.com/store/apps/developer?id={}",
-    "urlMain": "https://play.google.com/store",
-    "username_claimed": "Facebook",
-    "username_unclaimed": "noonewouldeverusethis7"
-  },
-  "Pling": {
-    "errorType": "response_url",
-    "errorUrl": "https://www.pling.com/",
-    "rank": 114656,
-    "url": "https://www.pling.com/u/{}/",
-    "urlMain": "https://www.pling.com/",
-    "username_claimed": "blue",
-    "username_unclaimed": "noonewouldeverusethis"
-  },
-  "Plug.DJ": {
-    "errorType": "status_code",
-    "rank": 40338,
-    "url": "https://plug.dj/@/{}",
-    "urlMain": "https://plug.dj/",
-    "username_claimed": "plug-dj-rock",
-    "username_unclaimed": "noonewouldeverusethis7"
-  },
-  "Pokemon Showdown": {
-    "errorType": "status_code",
-    "rank": 5323,
-    "url": "https://pokemonshowdown.com/users/{}",
-    "urlMain": "https://pokemonshowdown.com",
-    "username_claimed": "blue",
-    "username_unclaimed": "noonewouldeverusethis7"
-  },
-  "PokerStrategy": {
-    "errorType": "status_code",
-    "rank": 3558413,
-    "url": "http://www.pokerstrategy.net/user/{}/profile/",
-    "urlMain": "http://www.pokerstrategy.net",
-    "username_claimed": "blue",
-    "username_unclaimed": "noonewouldeverusethis7"
-  },
-  "Polygon": {
-    "errorType": "status_code",
-    "rank": 1151,
-    "url": "https://www.polygon.com/users/{}",
-    "urlMain": "https://www.polygon.com/",
-    "username_claimed": "swiftstickler",
-    "username_unclaimed": "noonewouldeverusethis7"
-  },
-  "ProductHunt": {
-    "errorMsg": "Product Hunt is a curation of the best new products",
-    "errorType": "message",
-    "rank": 10865,
-    "url": "https://www.producthunt.com/@{}",
-    "urlMain": "https://www.producthunt.com/",
-    "username_claimed": "jenny",
-    "username_unclaimed": "noonewouldeverusethis7"
-  },
-  "PromoDJ": {
-    "errorType": "status_code",
-    "rank": 34124,
-    "url": "http://promodj.com/{}",
-    "urlMain": "http://promodj.com/",
-    "username_claimed": "blue",
-    "username_unclaimed": "noonewouldeverusethis"
-  },
-  "Quora": {
-    "errorType": "response_url",
-    "errorUrl": "https://www.quora.com/profile/{}",
-    "rank": 221,
-    "url": "https://www.quora.com/profile/{}",
-    "urlMain": "https://www.quora.com/",
-    "username_claimed": "Matt-Riggsby",
-    "username_unclaimed": "noonewouldeverusethis7"
-  },
-  "Rajce.net": {
-    "errorType": "status_code",
-    "rank": 1656,
-    "url": "https://{}.rajce.idnes.cz/",
-    "urlMain": "https://www.rajce.idnes.cz/",
-    "username_claimed": "blue",
-    "username_unclaimed": "noonewouldeverusethis7"
-  },
-  "Rate Your Music": {
-    "errorType": "status_code",
-    "rank": 5239,
-    "url": "https://rateyourmusic.com/~{}",
-    "urlMain": "https://rateyourmusic.com/",
-    "username_claimed": "blue",
-    "username_unclaimed": "noonewouldeverusethis7"
-  },
-  "Realmeye": {
-    "errorMsg": "Sorry, but we either:",
-    "errorType": "message",
-    "rank": 25898,
-    "url": "https://www.realmeye.com/player/{}",
-    "urlMain": "https://www.realmeye.com/",
-    "username_claimed": "blue",
-    "username_unclaimed": "noonewouldeverusethis7"
-  },
-  "Redbubble": {
-    "errorType": "status_code",
-    "rank": 1367,
-    "url": "https://www.redbubble.com/people/{}",
-    "urlMain": "https://www.redbubble.com/",
-    "username_claimed": "blue",
-    "username_unclaimed": "noonewouldeverusethis77777"
-  },
-  "Reddit": {
-    "errorType": "status_code",
-    "rank": 19,
-    "url": "https://www.reddit.com/user/{}",
-    "urlMain": "https://www.reddit.com/",
-    "username_claimed": "blue",
-    "username_unclaimed": "noonewouldeverusethis7"
-  },
-  "Repl.it": {
-    "errorMsg": "404",
-    "errorType": "message",
-    "rank": 3343,
-    "url": "https://repl.it/@{}",
-    "urlMain": "https://repl.it/",
-    "username_claimed": "blue",
-    "username_unclaimed": "noonewouldeverusethis7"
-  },
-  "ResearchGate": {
-    "errorType": "response_url",
-    "errorUrl": "https://www.researchgate.net/directory/profiles",
-    "rank": 138,
-    "regexCheck": "\\w+_\\w+",
-    "url": "https://www.researchgate.net/profile/{}",
-    "urlMain": "https://www.researchgate.net/",
-    "username_claimed": "John_Smith",
-    "username_unclaimed": "noonewould_everusethis7"
-  },
-  "ReverbNation": {
-    "errorMsg": "Sorry, we couldn't find that page",
-    "errorType": "message",
-    "rank": 9539,
-    "url": "https://www.reverbnation.com/{}",
-    "urlMain": "https://www.reverbnation.com/",
-    "username_claimed": "blue",
-    "username_unclaimed": "noonewouldeverusethis7"
-  },
-  "Roblox": {
-    "errorMsg": "Page cannot be found or no longer exists",
-    "errorType": "message",
-    "rank": 124,
-    "url": "https://www.roblox.com/user.aspx?username={}",
-    "urlMain": "https://www.roblox.com/",
-    "username_claimed": "bluewolfekiller",
-    "username_unclaimed": "noonewouldeverusethis7"
-  },
-  "RubyGems": {
-    "errorType": "status_code",
-    "rank": 38430,
-    "url": "https://rubygems.org/profiles/{}",
-    "urlMain": "https://rubygems.org/",
-    "username_claimed": "blue",
-    "username_unclaimed": "noonewouldeverusethis7"
-  },
-  "Sbazar.cz": {
-    "errorType": "status_code",
-    "rank": 16505,
-    "url": "https://www.sbazar.cz/{}",
-    "urlMain": "https://www.sbazar.cz/",
-    "username_claimed": "blue",
-    "username_unclaimed": "noonewouldeverusethis"
-  },
-  "Scratch": {
-    "errorType": "status_code",
-    "rank": 440,
-    "url": "https://scratch.mit.edu/users/{}",
-    "urlMain": "https://scratch.mit.edu/",
-    "username_claimed": "griffpatch",
-    "username_unclaimed": "noonewould"
-  },
-  "Scribd": {
-    "errorMsg": "Page not found",
-    "errorType": "message",
-    "rank": 234,
-    "url": "https://www.scribd.com/{}",
-    "urlMain": "https://www.scribd.com/",
-    "username_claimed": "blue",
-    "username_unclaimed": "noonewouldeverusethis7"
-  },
-  "ShitpostBot5000": {
-    "errorType": "status_code",
-    "rank": 580064,
-    "url": "https://www.shitpostbot.com/user/{}",
-    "urlMain": "https://www.shitpostbot.com/",
-    "username_claimed": "blue",
-    "username_unclaimed": "noonewouldeverusethis"
-  },
-  "Signal": {
-    "errorMsg": "Oops! That page doesn\u2019t exist or is private.",
-    "errorType": "message",
-    "rank": 918113,
-    "url": "https://community.signalusers.org/u/{}",
-    "urlMain": "https://community.signalusers.org",
-    "username_claimed": "jlund",
-    "username_unclaimed": "noonewouldeverusethis7"
-  },
-  "Slack": {
-    "errorType": "status_code",
-    "rank": 285,
-    "regexCheck": "^[a-zA-Z][a-zA-Z0-9_-]*$",
-    "url": "https://{}.slack.com",
-    "urlMain": "https://slack.com",
-    "username_claimed": "blue",
-    "username_unclaimed": "noonewouldeverusethis7"
-  },
-  "SlideShare": {
-    "errorType": "status_code",
-    "rank": 127,
-    "url": "https://slideshare.net/{}",
-    "urlMain": "https://slideshare.net/",
-    "username_claimed": "blue",
-    "username_unclaimed": "noonewouldeverusethis7"
-  },
-  "Smashcast": {
-    "errorType": "status_code",
-    "rank": 192503,
-    "url": "https://www.smashcast.tv/api/media/live/{}",
-    "urlMain": "https://www.smashcast.tv/",
-    "username_claimed": "hello",
-    "username_unclaimed": "noonewouldeverusethis7"
-  },
-  "Smule": {
-    "errorType": "status_code",
-    "rank": 7785,
-    "url": "https://www.smule.com/{}",
-    "urlMain": "https://www.smule.com/",
-    "username_claimed": "blue",
-    "username_unclaimed": "noonewouldeverusethis7"
-  },
-  "SoundCloud": {
-    "errorType": "status_code",
-    "rank": 96,
-    "url": "https://soundcloud.com/{}",
-    "urlMain": "https://soundcloud.com/",
-    "username_claimed": "blue",
-    "username_unclaimed": "noonewouldeverusethis7"
-  },
-  "SourceForge": {
-    "errorType": "status_code",
-    "rank": 405,
-    "url": "https://sourceforge.net/u/{}",
-    "urlMain": "https://sourceforge.net/",
-    "username_claimed": "blue",
-    "username_unclaimed": "noonewouldeverusethis7"
-  },
-  "Speedrun.com": {
-    "errorMsg": "not found.",
-    "errorType": "message",
-    "rank": 10864,
-    "url": "https://speedrun.com/user/{}",
-    "urlMain": "https://speedrun.com/",
-    "username_claimed": "3Tau",
-    "username_unclaimed": "noonewould"
-  },
-  "Splits.io": {
-    "errorType": "status_code",
-    "rank": 655157,
-    "url": "https://splits.io/users/{}",
-    "urlMain": "https://splits.io",
-    "username_claimed": "cambosteve",
-    "username_unclaimed": "noonewould"
-  },
-  "Sporcle": {
-    "errorType": "status_code",
-    "rank": 3128,
-    "url": "https://www.sporcle.com/user/{}/people",
-    "urlMain": "https://www.sporcle.com/",
-    "username_claimed": "blue",
-    "username_unclaimed": "noonewouldeverusethis7"
-  },
-  "SportsRU": {
-    "errorType": "status_code",
-    "rank": 2936,
-    "url": "https://www.sports.ru/profile/{}/",
-    "urlMain": "https://www.sports.ru/",
-    "username_claimed": "blue",
-    "username_unclaimed": "noonewouldeverusethis7"
-  },
-  "Spotify": {
-    "errorType": "status_code",
-    "rank": 87,
-    "url": "https://open.spotify.com/user/{}",
-    "urlMain": "https://open.spotify.com/",
-    "username_claimed": "blue",
-    "username_unclaimed": "noonewouldeverusethis7"
-  },
-  "Star Citizen": {
-    "errorType": "status_code",
-    "rank": 7927,
-    "url": "https://robertsspaceindustries.com/citizens/{}",
-    "urlMain": "https://robertsspaceindustries.com/",
-    "username_claimed": "blue",
-    "username_unclaimed": "noonewouldeverusethis7"
-  },
-  "Steam": {
-    "errorMsg": "The specified profile could not be found",
-    "errorType": "message",
-    "rank": 168,
-    "url": "https://steamcommunity.com/id/{}",
-    "urlMain": "https://steamcommunity.com/",
-    "username_claimed": "blue",
-    "username_unclaimed": "noonewouldeverusethis7"
-  },
-  "SteamGroup": {
-    "errorMsg": "No group could be retrieved for the given URL",
-    "errorType": "message",
-    "rank": 168,
-    "url": "https://steamcommunity.com/groups/{}",
-    "urlMain": "https://steamcommunity.com/",
-    "username_claimed": "blue",
-    "username_unclaimed": "noonewouldeverusethis7"
-  },
-  "Steamid": {
-    "errorMsg": "<div class=\"alert alert-warning\">Profile not found</div>",
-    "errorType": "message",
-    "rank": 119934,
-    "url": "https://steamid.uk/profile/{}",
-    "urlMain": "https://steamid.uk/",
-    "username_claimed": "blue",
-    "username_unclaimed": "noonewouldeverusethis7"
-  },
-  "SublimeForum": {
-    "errorType": "status_code",
-    "rank": 6503,
-    "url": "https://forum.sublimetext.com/u/{}",
-    "urlMain": "https://forum.sublimetext.com/",
-    "username_claimed": "blue",
-    "username_unclaimed": "noonewouldeverusethis"
-  },
-  "T-MobileSupport": {
-    "errorType": "status_code",
-    "rank": 1759,
-    "url": "https://support.t-mobile.com/people/{}",
-    "urlMain": "https://support.t-mobile.com",
-    "username_claimed": "blue",
-    "username_unclaimed": "noonewouldeverusethis7"
-  },
-  "Taringa": {
-    "errorType": "status_code",
-    "rank": 1092,
-    "url": "https://www.taringa.net/{}",
-    "urlMain": "https://taringa.net/",
-    "username_claimed": "blue",
-    "username_unclaimed": "noonewouldeverusethis7"
-  },
-  "Tellonym.me": {
-    "errorType": "status_code",
-    "rank": 26963,
-    "url": "https://tellonym.me/{}",
-    "urlMain": "https://tellonym.me/",
-    "username_claimed": "blue",
-    "username_unclaimed": "noonewouldeverusethis7"
-  },
-  "Tinder": {
-    "errorMsg": "Looking for Someone?",
-    "errorType": "message",
-    "rank": 1149,
-    "url": "https://www.gotinder.com/@{}",
-    "urlMain": "https://tinder.com/",
-    "username_claimed": "blue",
-    "username_unclaimed": "noonewouldeverusethis7"
-  },
-  "TrackmaniaLadder": {
-    "errorMsg": "player unknown or invalid",
-    "errorType": "message",
-    "rank": 537293,
-    "url": "http://en.tm-ladder.com/{}_rech.php",
-    "urlMain": "http://en.tm-ladder.com/index.php",
-    "username_claimed": "blue",
-    "username_unclaimed": "noonewouldeverusethis"
-  },
-  "TradingView": {
-    "errorType": "status_code",
-    "rank": 171,
-    "url": "https://www.tradingview.com/u/{}/",
-    "urlMain": "https://www.tradingview.com/",
-    "username_claimed": "blue",
-    "username_unclaimed": "noonewouldeverusethis7"
-  },
-  "Trakt": {
-    "errorType": "status_code",
-    "rank": 6415,
-    "url": "https://www.trakt.tv/users/{}",
-    "urlMain": "https://www.trakt.tv/",
-    "username_claimed": "blue",
-    "username_unclaimed": "noonewouldeverusethis7"
-  },
-  "TrashboxRU": {
-    "errorMsg": "\u041f\u043e\u043b\u044c\u0437\u043e\u0432\u0430\u0442\u0435\u043b\u044c \u043d\u0435 \u043d\u0430\u0439\u0434\u0435\u043d",
-    "errorType": "message",
-    "rank": 17595,
-    "regexCheck": "^[A-Za-z0-9_-]{3,16}$",
-    "url": "https://trashbox.ru/users/{}",
-    "urlMain": "https://trashbox.ru/",
-    "username_claimed": "blue",
-    "username_unclaimed": "never-never-ever"
-  },
-  "Trello": {
-    "errorMsg": "model not found",
-    "errorType": "message",
-    "rank": 181,
-    "url": "https://trello.com/{}",
-    "urlMain": "https://trello.com/",
-    "urlProbe": "https://trello.com/1/Members/{}",
-    "username_claimed": "blue",
-    "username_unclaimed": "noonewouldeverusethis7"
-  },
-  "TripAdvisor": {
-    "errorMsg": "This page is on vacation\u2026",
-    "errorType": "message",
-    "rank": 627,
-    "url": "https://tripadvisor.com/members/{}",
-    "urlMain": "https://tripadvisor.com/",
-    "username_claimed": "blue",
-    "username_unclaimed": "noonewouldeverusethis7"
-  },
-  "Twitch": {
-    "errorType": "status_code",
-    "rank": 33,
-    "url": "https://www.twitch.tv/{}",
-    "urlMain": "https://www.twitch.tv/",
-    "urlProbe": "https://m.twitch.tv/{}",
-    "username_claimed": "jenny",
-    "username_unclaimed": "noonewouldeverusethis7"
-  },
-  "Twitter": {
-    "errorType": "status_code",
-    "headers": {
-      "User-Agent": ""
-    },
-    "rank": 59,
-    "url": "https://mobile.twitter.com/{}",
-    "urlMain": "https://mobile.twitter.com/",
-    "username_claimed": "blue",
-    "username_unclaimed": "noonewouldeverusethis7"
-  },
-  "Typeracer": {
-    "errorMsg": "Profile Not Found",
-    "errorType": "message",
-    "rank": 9093,
-    "url": "https://data.typeracer.com/pit/profile?user={}",
-    "urlMain": "https://typeracer.com",
-    "username_claimed": "blue",
-    "username_unclaimed": "noonewouldeverusethis7"
-  },
-  "Ultimate-Guitar": {
-    "errorType": "status_code",
-    "rank": 600,
-    "url": "https://ultimate-guitar.com/u/{}",
-    "urlMain": "https://ultimate-guitar.com/",
-    "username_claimed": "blue",
-    "username_unclaimed": "noonewouldeverusethis7"
-  },
-  "Unsplash": {
-    "errorType": "status_code",
-    "rank": 365,
-    "url": "https://unsplash.com/@{}",
-    "urlMain": "https://unsplash.com/",
-    "username_claimed": "jenny",
-    "username_unclaimed": "noonewouldeverusethis7"
-  },
-  "VK": {
-    "errorType": "response_url",
-    "errorUrl": "https://www.quora.com/profile/{}",
-    "rank": 23,
-    "url": "https://vk.com/{}",
-    "urlMain": "https://vk.com/",
-    "username_claimed": "smith",
-    "username_unclaimed": "blah62831"
-  },
-  "VSCO": {
-    "errorType": "status_code",
-    "rank": 5172,
-    "url": "https://vsco.co/{}",
-    "urlMain": "https://vsco.co/",
-    "username_claimed": "blue",
-    "username_unclaimed": "noonewouldeverusethis7"
-  },
-  "Velomania": {
-    "errorMsg": "\u041f\u043e\u043b\u044c\u0437\u043e\u0432\u0430\u0442\u0435\u043b\u044c \u043d\u0435 \u0437\u0430\u0440\u0435\u0433\u0438\u0441\u0442\u0440\u0438\u0440\u043e\u0432\u0430\u043d \u0438 \u043d\u0435 \u0438\u043c\u0435\u0435\u0442 \u043f\u0440\u043e\u0444\u0438\u043b\u044f \u0434\u043b\u044f \u043f\u0440\u043e\u0441\u043c\u043e\u0442\u0440\u0430.",
-    "errorType": "message",
-    "rank": 142077,
-    "url": "https://forum.velomania.ru/member.php?username={}",
-    "urlMain": "https://forum.velomania.ru/",
-    "username_claimed": "red",
-    "username_unclaimed": "noonewouldeverusethis7"
-  },
-  "Venmo": {
-    "errorType": "status_code",
-    "rank": 6580,
-    "url": "https://venmo.com/{}",
-    "urlMain": "https://venmo.com/",
-    "username_claimed": "jenny",
-    "username_unclaimed": "noonewouldeverusethis7"
-  },
-  "Viadeo": {
-    "errorType": "status_code",
-    "rank": 16796,
-    "url": "http://fr.viadeo.com/en/profile/{}",
-    "urlMain": "http://fr.viadeo.com/en/",
-    "username_claimed": "franck.patissier",
-    "username_unclaimed": "noonewouldeverusethis"
-  },
-  "Vimeo": {
-    "errorType": "status_code",
-    "rank": 169,
-    "url": "https://vimeo.com/{}",
-    "urlMain": "https://vimeo.com/",
-    "username_claimed": "blue",
-    "username_unclaimed": "noonewouldeverusethis7"
-  },
-  "Virgool": {
-    "errorMsg": "\u06f4\u06f0\u06f4",
-    "errorType": "message",
-    "rank": 2548,
-    "url": "https://virgool.io/@{}",
-    "urlMain": "https://virgool.io/",
-    "username_claimed": "blue",
-    "username_unclaimed": "noonewouldeverusethis7"
-  },
-  "VirusTotal": {
-    "errorMsg": "not found",
-    "errorType": "message",
-    "rank": 5398,
-    "url": "https://www.virustotal.com/ui/users/{}/trusted_users",
-    "urlMain": "https://www.virustotal.com/",
-    "username_claimed": "blue",
-    "username_unclaimed": "noonewouldeverusethis7"
-  },
-  "Wattpad": {
-    "errorMsg": "userError-404",
-    "errorType": "message",
-    "rank": 574,
-    "url": "https://www.wattpad.com/user/{}",
-    "urlMain": "https://www.wattpad.com/",
-    "username_claimed": "Dogstho7951",
-    "username_unclaimed": "noonewouldeverusethis7"
-  },
-  "We Heart It": {
-    "errorMsg": "Oops! You've landed on a moving target!",
-    "errorType": "message",
-    "rank": 3005,
-    "url": "https://weheartit.com/{}",
-    "urlMain": "https://weheartit.com/",
-    "username_claimed": "ventivogue",
-    "username_unclaimed": "noonewouldeverusethis7"
-  },
-  "WebNode": {
-    "errorType": "status_code",
-    "rank": 22436,
-    "url": "https://{}.webnode.cz/",
-    "urlMain": "https://www.webnode.cz/",
-    "username_claimed": "radkabalcarova",
-    "username_unclaimed": "noonewouldeverusethis7"
-  },
-  "Whonix Forum": {
-    "errorType": "status_code",
-    "rank": 245814,
-    "url": "https://forums.whonix.org/u/{}",
-    "urlMain": "https://forums.whonix.org/",
-    "username_claimed": "red",
-    "username_unclaimed": "noonewouldeverusethis7"
-  },
-  "Wikidot": {
-    "errorMsg": "User does not exist.",
-    "errorType": "message",
-    "rank": 3290,
-    "url": "http://www.wikidot.com/user:info/{}",
-    "urlMain": "http://www.wikidot.com/",
-    "username_claimed": "blue",
-    "username_unclaimed": "noonewouldeverusethis7"
-  },
-  "Wikipedia": {
-    "errorMsg": "is not registered.",
-    "errorType": "message",
-    "rank": 10,
-    "url": "https://www.wikipedia.org/wiki/User:{}",
-    "urlMain": "https://www.wikipedia.org/",
-    "username_claimed": "Hoadlck",
-    "username_unclaimed": "noonewouldeverusethis7"
-  },
-  "Wix": {
-    "errorType": "status_code",
-    "rank": 226,
-    "url": "https://{}.wix.com",
-    "urlMain": "https://wix.com/",
-    "username_claimed": "support",
-    "username_unclaimed": "noonewouldeverusethis7"
-  },
-  "WordPress": {
-    "errorType": "response_url",
-    "errorUrl": "wordpress.com/typo/?subdomain=",
-    "rank": 52,
-    "regexCheck": "^[a-zA-Z][a-zA-Z0-9_-]*$",
-    "url": "https://{}.wordpress.com/",
-    "urlMain": "https://wordpress.com",
-    "username_claimed": "blue",
-    "username_unclaimed": "noonewouldeverusethis7"
-  },
-  "WordPressOrg": {
-    "errorType": "response_url",
-    "errorUrl": "https://wordpress.org",
-    "rank": 636,
-    "url": "https://profiles.wordpress.org/{}/",
-    "urlMain": "https://wordpress.org/",
-    "username_claimed": "blue",
-    "username_unclaimed": "noonewouldeverusethis7"
-  },
-  "YandexCollection": {
-    "errorType": "status_code",
-    "rank": 55,
-    "url": "https://yandex.ru/collections/user/{}/",
-    "urlMain": "https://yandex.ru/collections/",
-    "username_claimed": "blue",
-    "username_unclaimed": "noonewouldeverusethis7"
-  },
-  "YouNow": {
-    "errorMsg": "No users found",
-    "errorType": "message",
-    "rank": 13091,
-    "url": "https://www.younow.com/{}/",
-    "urlMain": "https://www.younow.com/",
-    "urlProbe": "https://api.younow.com/php/api/broadcast/info/user={}/",
-    "username_claimed": "blue",
-    "username_unclaimed": "noonewouldeverusethis7"
-  },
-  "YouPic": {
-    "errorType": "status_code",
-    "rank": 26640,
-    "url": "https://youpic.com/photographer/{}/",
-    "urlMain": "https://youpic.com/",
-    "username_claimed": "blue",
-    "username_unclaimed": "noonewouldeverusethis7"
-  },
-  "YouTube": {
-    "errorMsg": "Not Found",
-    "errorType": "message",
-    "rank": 2,
-    "url": "https://www.youtube.com/{}",
-    "urlMain": "https://www.youtube.com/",
-    "username_claimed": "blue",
-    "username_unclaimed": "noonewouldeverusethis7"
-  },
-  "Zhihu": {
-    "errorType": "response_url",
-    "errorUrl": "https://www.zhihu.com/people/{}",
-    "rank": 135,
-    "url": "https://www.zhihu.com/people/{}",
-    "urlMain": "https://www.zhihu.com/",
-    "username_claimed": "blue",
-    "username_unclaimed": "noonewouldeverusethis7"
-  },
   "akniga": {
     "errorType": "status_code",
     "rank": 14884,
@@ -5091,6 +2521,12 @@
     "urlMain": "https://aminoapps.com/",
     "username_claimed": "blue",
     "username_unclaimed": "noonewouldeverusethis77777"
+  },
+  "Xbox Gamertag": {
+    "errorType": "status_code",
+    "url": "https://xboxgamertag.com/search/{}",
+    "urlMain": "https://xboxgamertag.com/",
+    "username_claimed": "red",
+    "username_unclaimed": "noonewouldeverusethis7"
   }
-}
->>>>>>> ea843cb7
+}